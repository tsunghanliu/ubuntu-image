<<<<<<< HEAD
ubuntu-image (2.1+21.10ubuntu1) impish; urgency=medium
=======
ubuntu-image (2.1+22.04ubuntu2) jammy; urgency=medium

  * Create rootfs partitions with OffsetWrite nil instead of zero
    (LP: #1954850)

 -- William 'jawn-smith' Wilson <jawn-smith@ubuntu.com>  Tue, 14 Dec 2021 17:13:45 -0600

ubuntu-image (2.1+22.04ubuntu1) jammy; urgency=medium
>>>>>>> e01bc2eb

  [ Łukasz 'sil2100' Zemczak ]
  * Make sure the generated disk IDs are unique.
  * Add support for specifying a disk sector-size to use while building the
    images (LP: #1942416)

  [ William 'jawn-smith' Wilson ]
  * Pull in upstream change from go-diskfs to fix integer overflows on armhf
    (LP: #1949208)
  * Add logic to name system-data partitions "writable" if a name isn't
    specified (LP: #1951334)
  * Fix logic for filesystem labeling in /etc/fstab (LP: #1950677)
  * Add --validation flag (LP: #1933665)

 -- William 'jawn-smith' Wilson <william.wilson@canonical.com>  Tue, 02 Nov 2021 12:57:01 -0500

ubuntu-image (2.0+22.04ubuntu3) jammy; urgency=medium

  * Disable some tests on some architectures. This resolves failures
    caused by snaps not being available on certain architectures, and 
    a few other scenarios where not every test is applicable.

 -- William 'jawn-smith' Wilson <william.wilson@canonical.com>  Fri, 22 Oct 2021 15:35:18 -0500

ubuntu-image (2.0+22.04ubuntu2) jammy; urgency=medium

  * go.mod: use git-meta tag for snapcore/bolt to pull in latest
    riscv64 changes. Resolves riscv64 build failure.

 -- William 'jawn-smith' Wilson <william.wilson@canonical.com>  Thu, 21 Oct 2021 09:32:10 -0500

ubuntu-image (2.0+22.04ubuntu1) jammy; urgency=medium

  [ William 'jawn-smith' Wilson ]
  * Re-write ubuntu-image in Go to improve integration with snapd
    - Remove -o / --output option that has been deprecated for years
    - The command line option --hooks-directory must now be specified
      once per hooks directory, rather than a comma separated list.
    - ubuntu-image no longer defaults to the 'snap' subcommand and requires
      specifying the exact build mode to use.

  [ Łukasz 'sil2100' Zemczak ]
  * debian/control: as we're replacing the python ubuntu-image version,
    force removal of the no-longer used python3-ubuntu-image via a Conflicts
    stanza.

 -- William 'jawn-smith' Wilson <william.wilson@canonical.com>  Mon, 26 Apr 2021 15:33:22 -0500

ubuntu-image (1.11+21.04ubuntu2) hirsute; urgency=medium

  * Refreshed manpage.
  * debian/control: remove the explicit grub-common dependency in
    python3-ubuntu-image.  This was added as a workaround for snapd using
    grub-editenv without an explicit dependency - but since long they switched
    to using a native implementation instead.

 -- Łukasz 'sil2100' Zemczak <lukasz.zemczak@ubuntu.com>  Fri, 09 Apr 2021 11:14:38 +0200

ubuntu-image (1.11+21.04ubuntu1) hirsute; urgency=medium

  [ Michael Vogt ]
  * Use "resolved-content" directory provided by newer versions
    of "snap prepare-image". (LP: #1636927)

 -- Łukasz 'sil2100' Zemczak <lukasz.zemczak@ubuntu.com>  Thu, 25 Mar 2021 14:55:14 +0100

ubuntu-image (1.10+20.10ubuntu4) hirsute; urgency=medium

  * Add python3.9 to the test envlists.
  * Minor README fixups and additions, minor test-related compatibility
    changes.

 -- Łukasz 'sil2100' Zemczak <lukasz.zemczak@ubuntu.com>  Wed, 13 Jan 2021 11:27:53 +0100

ubuntu-image (1.10+20.10ubuntu3) hirsute; urgency=medium

  * setup.py:
    - get the version in a way which is compatible with the current
      python-debian

 -- Sebastien Bacher <seb128@ubuntu.com>  Thu, 26 Nov 2020 15:30:53 +0100

ubuntu-image (1.10+20.10ubuntu2) groovy; urgency=medium

  [ Brian Murray ]
  * Fix a typo in README.rst.

  [ Łukasz 'sil2100' Zemczak ]
  * Add a workaround for mkfs.ext4 forcefully sparsifying our classic image
    swapfile (LP: #1900718)

 -- Łukasz 'sil2100' Zemczak <lukasz.zemczak@ubuntu.com>  Tue, 20 Oct 2020 19:40:57 +0200

ubuntu-image (1.10+20.10ubuntu1) groovy; urgency=medium

  [ Łukasz 'sil2100' Zemczak ]
  * Add a quick option to disable console-conf.  (LP: #1866002)
  * Disable some of the unsupported features for UC20 models.  (LP: #1875431)
    - --disable-console-conf
    - --cloud-init
    - Running the post-populate-rootfs hook.
  * Do not create an empty /boot on the system-seed partition.
  * Switch the approach of building UC20 images to ensure that all partitions
    defined in the gadget are considered in image size calculations.
    (LP: #1859973)

  [ Michael Hudson-Doyle ]
  * Add dependency on fdisk now that it is no longer Essential.  (LP: #1877485)

  [ Maciej Borzecki ]
  * Do not overwrite the files that snap prepare-image has created.
    (LP: #1884247)

  [ Dimitri John Ledkov ]
  * Pacify flake8 in groovy.

 -- Łukasz 'sil2100' Zemczak <lukasz.zemczak@ubuntu.com>  Thu, 03 Sep 2020 10:20:28 +0200

ubuntu-image (1.9+20.04ubuntu3) groovy; urgency=medium

  * Newest sfdisk includes a new field of 'sectorsize' in its output, which our
    tests did not expect to see - work-around it by ignoring it for the
    relevant tests.  Fixes FTBFS.

 -- Łukasz 'sil2100' Zemczak <lukasz.zemczak@ubuntu.com>  Fri, 26 Jun 2020 10:17:36 +0200

ubuntu-image (1.9+20.04ubuntu2) groovy; urgency=medium

  [ Michael Hudson-Doyle ]
  * Add dependency on fdisk now that it is no longer Essential. (LP: #1877485)

 -- Łukasz 'sil2100' Zemczak <lukasz.zemczak@ubuntu.com>  Thu, 18 Jun 2020 09:33:47 +0200

ubuntu-image (1.9+20.04ubuntu1) focal; urgency=medium

  [ Łukasz 'sil2100' Zemczak ]
  * Add support for populating a .disk/info file on the target image rootfs.
    (LP: #1856684)
  * Design change: no longer remove /boot/grub from the rootfs for classic
    image builds.  This allows developers to have more freedom on deciding how
    boot configuration should be handled.  (LP: #1817050)
  * Fix the autopkgtest story on focal.  Only for this series, remove the py37
    tox environment as it does not work due to pyparted being 3.8-only.

  [ Maciej Borzecki ]
  * ubuntu_image: update schema validator to allow gadget update specific
    keys & little cleanups.  (LP: #1856903)

 -- Łukasz 'sil2100' Zemczak <lukasz.zemczak@ubuntu.com>  Wed, 29 Jan 2020 16:33:36 +0100

ubuntu-image (1.8+20.04ubuntu2) focal; urgency=medium

  * Fix manifest generation for uc20 builds.  (LP: #1856205)

 -- Łukasz 'sil2100' Zemczak <lukasz.zemczak@ubuntu.com>  Thu, 12 Dec 2019 17:05:59 +0100

ubuntu-image (1.8+20.04ubuntu1) focal; urgency=medium

  [ Łukasz 'sil2100' Zemczak ]
  * Add support for uc20 images and the system-seed partition role.
    (LP: #1847231)

  [ Alfonso Sanchez-Beato ]
  * Add support for LK (little kernel) bootloader (LP: #1845964)

 -- Łukasz 'sil2100' Zemczak <lukasz.zemczak@ubuntu.com>  Tue, 08 Oct 2019 12:56:43 +0200

ubuntu-image (1.7+19.10ubuntu6) eoan; urgency=medium

  * Require isolation-machine for snapcraft specific autopkgtests

 -- Sergio Schvezov <sergio.schvezov@canonical.com>  Thu, 12 Sep 2019 12:59:48 +0000

ubuntu-image (1.7+19.10ubuntu5) eoan; urgency=medium

  * Fix previous upload, to also fix E501 long line error

 -- Gianfranco Costamagna <locutusofborg@debian.org>  Tue, 30 Jul 2019 12:24:12 +0200

ubuntu-image (1.7+19.10ubuntu4) eoan; urgency=medium

  * Try to fix F723 syntax error in type comment

 -- Gianfranco Costamagna <locutusofborg@debian.org>  Tue, 30 Jul 2019 11:39:33 +0200

ubuntu-image (1.7+19.10ubuntu3) eoan; urgency=medium

  [ Dimitri John Ledkov ]
  * Use modern apt commands.

 -- Gianfranco Costamagna <locutusofborg@debian.org>  Tue, 30 Jul 2019 08:26:32 +0200

ubuntu-image (1.7+19.10ubuntu2) eoan; urgency=medium

  * Fix E117 over-indended line

 -- Gianfranco Costamagna <locutusofborg@debian.org>  Tue, 30 Jul 2019 08:03:58 +0200

ubuntu-image (1.7+19.10ubuntu1) eoan; urgency=medium

  [ Maciej Borzecki ]
  * Some parser improvements: more strict schema for volume names, make sure
    structure names are unique.  (LP: #1823160)

  [ Łukasz 'sil2100' Zemczak ]
  * Add support for the new prepare-image --snap=<snap>=<channel|risk> syntax,
    bump the snapd dependency to 2.38.  (LP: #1815580)
  * Print a deprecation warning when using the old --extra-snaps syntax.
  * Ignore the new 'grain' field in the pyparted partitiontable structure
    during unit-tests, as otherwise it's causing test failures for disco+.
    (LP: #1826224)

 -- Łukasz 'sil2100' Zemczak <lukasz.zemczak@ubuntu.com>  Wed, 24 Apr 2019 16:54:22 +0200

ubuntu-image (1.6+19.04ubuntu1) disco; urgency=medium

  * Do not copy-over /etc/cloud to the rootfs if it's empty.  This can cause
    base snaps that define the writable-path as 'persistent' and 'transition'
    to not be able to provide default configuration.  (LP: #1808554)

 -- Łukasz 'sil2100' Zemczak <lukasz.zemczak@ubuntu.com>  Fri, 14 Dec 2018 17:08:09 +0100

ubuntu-image (1.5+19.04ubuntu3) disco; urgency=medium

  * Fix --with-proposed handling to properly pass PROPOSED to live-build.

 -- Łukasz 'sil2100' Zemczak <lukasz.zemczak@ubuntu.com>  Tue, 04 Dec 2018 23:49:03 +0200

ubuntu-image (1.5+19.04ubuntu2) disco; urgency=medium

  * Temporarily drop all test environments besides py37.  Normally this should
    not be needed at all as we're skipping unsupported environments, but
    because of some unknown reasons some python3.6 lefrovers remain on ADT
    envs causing test failures on arm64 - even though python3.6 has been
    removed completely from the archive.  This change will not be committed to
    the vcs.

 -- Łukasz 'sil2100' Zemczak <lukasz.zemczak@ubuntu.com>  Thu, 29 Nov 2018 09:15:39 +0100

ubuntu-image (1.5+19.04ubuntu1) disco; urgency=medium

  [ Alfonso Sanchez-Beato (email Canonical) ]
  * Fix bug with setting file owners in classic.  (LP: #1783577)
  * Add --filesystem option for classic. This gives us the option to use an
    existing unpacked root file system instead of calling live-build to create
    it.  (LP: #1782795)
  * Remove content of /boot/grub instead of the full folder, so update-grub
    can still run.  (LP: #1791049)

  [ Dimitri John Ledkov ]
  * Add python3.7 to tox commands everywhere.

  [ Łukasz 'sil2100' Zemczak ]
  * Fix handling of --extra-ppas for classic builds.  (LP: #1790708)
  * Check for image/boot/<bootloader> for bootfs additional contents also for
    classic builds.  Ignore if it does not exist.  (LP: #1792561)

 -- Łukasz 'sil2100' Zemczak <lukasz.zemczak@ubuntu.com>  Tue, 02 Oct 2018 17:07:58 +0200

ubuntu-image (1.4+18.10ubuntu4) cosmic; urgency=medium

  * Change the default values of our GadgetYAML voluptuous schema for
    enumerated objects from objects to the strings they represent.  Voluptuous
    starting with 0.11.0 started validating default values and apparently the
    way we defined them no longer works.  Fixes failing autopkgtests.
    (LP: #1795610)

 -- Łukasz 'sil2100' Zemczak <lukasz.zemczak@ubuntu.com>  Tue, 02 Oct 2018 17:07:55 +0200

ubuntu-image (1.4+18.10ubuntu3) cosmic; urgency=medium

  * Use the r prefix for regex in helpers to make the new pycodestyle happy.
    This essentially fixes all the new u-i ADT qa regressions in cosmic.

 -- Łukasz 'sil2100' Zemczak <lukasz.zemczak@ubuntu.com>  Mon, 01 Oct 2018 21:05:28 +0200

ubuntu-image (1.4+18.10ubuntu2) cosmic; urgency=medium

  * Demote the qemu-user-static dependency to Suggests, modify the code to
    gracefully handle the lack of qemu binaries for cross-compilation.
    (LP: #1788177)
  * Add missing information about UBUNTU_IMAGE_QEMU_USER_STATIC_PATH to the
    manpage.

 -- Łukasz 'sil2100' Zemczak <lukasz.zemczak@ubuntu.com>  Tue, 21 Aug 2018 15:25:59 +0200

ubuntu-image (1.4+18.10ubuntu1) cosmic; urgency=medium

  * Add support for classic cross-compilation, add qemu-user-static as a
    dependency.  (LP: #1772061)
  * Work-around the API rate limit exceeded failures from github in the
    haschangelog test case by re-writing it not to use python3-github anymore
    and instead check for the PR trivial label manually.  (LP: #1690081)
  * Work-around Permission denied errors printing to stderr whenever parted is
    imported, causing some of our basic autopkgtests failing.  (LP: #1775085)
  * Fix some coverage and autopkgtest failures per changes in the environment.
    Switch to using deb-packaged voluptuous.  (LP: #1782313)
  * Add the new connections: stanza to the gadget.yaml parser.  (LP: #1780217)

 -- Łukasz 'sil2100' Zemczak <lukasz.zemczak@ubuntu.com>  Fri, 20 Jul 2018 16:43:51 +0200

ubuntu-image (1.3+18.04ubuntu2) bionic; urgency=medium

  * Ignore the E722 error on our bare-except statements as those are intended,
    it's a way for us to clean up on errors.  (LP: #1741246)

 -- Łukasz 'sil2100' Zemczak <lukasz.zemczak@ubuntu.com>  Thu, 04 Jan 2018 13:10:46 +0100

ubuntu-image (1.3+18.04ubuntu1) bionic; urgency=medium

  * Remove the snapcraft dependency by moving the gadget tree priming step away
    from ubuntu-image.  (LP: #1734655)
  * Add support for defining the livecd-rootfs configuration path through
    an environment variable.  (LP: #1734949)

 -- Łukasz 'sil2100' Zemczak <lukasz.zemczak@ubuntu.com>  Mon, 27 Nov 2017 11:12:08 +0100

ubuntu-image (1.2+18.04ubuntu1) bionic; urgency=medium

  [ Łukasz 'sil2100' Zemczak ]
  * Add a generic hook mechanism and add our first supported snap-image hook:
    post-populate-rootfs.  (LP: #1672436)
  * Document the newly added hook API in the ubuntu-image manpage.
    (LP: #1715849)
  * Make sure ubuntu-image has 100% code-coverage after getting the classic
    image support added.

  [ Gary Wang ]
  * Add classic image creation support.  (LP: #1726391)

 -- Łukasz 'sil2100' Zemczak <lukasz.zemczak@ubuntu.com>  Mon, 31 Jul 2017 15:54:06 +0200

ubuntu-image (1.1+17.10ubuntu3) artful; urgency=medium

  * Only run the snap.sh test on github PRs as it doesn't make sense to run it
    as part of regular deb package migration.  (LP: #1704979)

 -- Łukasz 'sil2100' Zemczak <lukasz.zemczak@ubuntu.com>  Wed, 19 Jul 2017 15:31:06 +0200

ubuntu-image (1.1+17.10ubuntu1) artful; urgency=medium

  [ Łukasz 'sil2100' Zemczak ]
  * Fix snapcraft.yaml for classic snappage.  (LP: #1673576)
  * Add a new step in the builder that generates .manifest files listing all
    snaps installed in the resulting image.  (LP: #1680574)
  * Further fixes to snapcraft.yaml, making sure that we only have one
    ubuntu-image version installed in the snap.  (LP: #1692901)
  * Move files around during snap build to have all needed libraries and python
    files in common accessible paths, install missing dependencies into the
    snap.  (LP: #1694982, LP: #1694993)

  [ Michael Vogt ]
  * Use fakeroot when running mkfs.ext4.  (LP: #1702628)

  [ Steve Langasek ]
  * Add fakeroot to the snapcraft.yaml and as a test dep.  (LP: #1702628)

 -- Łukasz 'sil2100' Zemczak <lukasz.zemczak@ubuntu.com>  Fri, 21 Apr 2017 19:35:00 +0200

ubuntu-image (1.0+17.04ubuntu1) zesty; urgency=medium

  * Exit with a console message instead of crashing when the contents of a
    partition does not fit within the specified size.  (LP: #1666580)
  * Don't install an unusable global flake8 extension.  (LP: #1631156)
  * Fix the autopkgtests to use --output-dir instead of the obsolete
    --output command line switch.  (LP: #1667140)
  * Added ``--image-file-list`` command line argument to record the paths
    of all the disk image files written.
  * Added an autopkgtest to prove that generated images can be
    successfully booted (on amd64 only).  (LP: #1625732)
  * Add an autopkgtest for ensuring each PR has a changelog entry and a bug
    linked to it.  (LP: #1655671)
  * Make ubuntu-image a classic confinement snap.  (LP: #1638645)

 -- Barry Warsaw <barry@ubuntu.com>  Wed, 22 Feb 2017 11:30:01 -0500

ubuntu-image (0.15+17.04ubuntu1) zesty; urgency=medium

  * ubuntu-image now supports gadget.yaml files with multiple volume
    specifications.  Each volume describes a different disk image.  For
    the multi-volume case, no implicit root file system structure is added
    at all; the root file system partition must be defined in the
    gadget.yaml.  -o/--output is ignored in the multi-volume case.
    (LP: #1641727)
  * Add -O/--output-dir command line options.  Disk image files are
    written here using the volume name and a .img suffix.  Deprecate
    -o/--output.  -O and -o are mutually exclusive.
  * Handle structure parts with size or offset < 1MiB.  (LP: #1630709)
  * Warn when the size or offset is not a multiple of the sector size.
    (LP: #1663172 and LP: #1621151)
  * Allow and ignore any string values in the ``defaults`` section.
    (LP: #1661515)
  * Handle a couple more cases where ubuntu-image as a snap cannot read
    from /tmp (model assertions and extra snaps).  (LP: #1663424)
  * Add a release script.  (LP: #1655669)
  * Version numbers for the snap now say "+snap" instead of "+real".
    (LP: #1664296)

 -- Barry Warsaw <barry@ubuntu.com>  Mon, 06 Feb 2017 18:36:02 -0500

ubuntu-image (0.14+17.04ubuntu1) zesty; urgency=medium

  * Add CI for Python 3.6.  (LP: #1650402)
  * Fix the test suite for sparse files on ZFS.  (LP: #1656371)
  * d/t/control: Add Restriction: isolation-machine for the mount test
    since devmapper is not namespaced and thus can interfere with other
    containers.  This will prevent the test from running in schroot and
    lxd/lxc backends, but will continue to run in qemu backends.
    (LP: #1656391)

 -- Barry Warsaw <barry@ubuntu.com>  Fri, 13 Jan 2017 18:20:39 -0500

ubuntu-image (0.13+17.04ubuntu2) zesty; urgency=medium

  * d/tests/mount: Fix a typo and handle a case where the root file system
    isn't found.

 -- Barry Warsaw <barry@ubuntu.com>  Tue, 10 Jan 2017 17:33:58 -0500

ubuntu-image (0.13+17.04ubuntu1) zesty; urgency=medium

  * Refuse to write images to /tmp when running ubuntu-image as a snap,
    since the snap's /tmp is not accessible to the user.  (LP: #1646968)
  * When sparse copying the resulting disk image, don't try to preserve
    mode,ownership,timestamps.  Over remote file systems (e.g. afp, hgfs)
    this can fail.  Over local file systems, they'll be preserved anyway.
    (LP: #1637554)
  * Use the `role` attribute of the gadget.yaml when creating images,
    especially for `role:mbr` and `role:system-data` (LP: #1642914 and
    LP: #1643086)
  * d/tests/mount: Switch to the stable channel for snaps.
  * Make the test suite immune to the locale.  (LP: #1638570)

 -- Barry Warsaw <barry@ubuntu.com>  Mon, 09 Jan 2017 15:38:40 -0500

ubuntu-image (0.12+17.04ubuntu1) zesty; urgency=medium

  * Revert previous change which sorted structure volumes by their
    offset.  Instead, we preserve gadget.yaml order for purposes of
    partition numbering, but we still provide implicit offsets when they
    are missing, and we still sanity check for partition overlap.
    (LP: #1642999)
  * Provide human-readable error messages on gadget.yaml parser failures,
    not Python tracebacks (unless --debug is given).  (LP: #1617421)
  * Change the way we invoke the autopkgtests.
    - Use a standard d/t/control file instead of d/t/control.autodep8.  We
      were only using the Python 3 import test anyway.
    - Add an import.sh stanza to reproduce the Python 3 import bits we
      lost by removing autodep8.
    - Turn the `tox -e coverage` Test-Command into a separate test
      script so that we can manipulate the $UBUNTU_IMAGE_CODENAME
      environment variable.  This is used by tox.ini to select an
      appropriate *-coverage.ini file since Xenial does not and cannot
      cover certain code paths.  Everything after Xenial gets named 'devel'.
    - Narrow the dependencies so that they aren't just importing all
      binary packages.  The effects may be similar, but EIBTI.
  * d/control: Drop Testsuite header; we're not doing autodep8 anymore.
  * Rename the environment variable $UBUNTUIMAGE_MOCK_SNAP to
    $UBUNTU_IMAGE_MOCK_SNAP for consistency.
  * Skip some tests which touch the actual store when running without
    network access (e.g. during package build time).
  * Move the __version__ calculation to the package's __init__.py
  * Parse all YAML integer-like values as strings, and then turn them into
    integers if necessary during post-processing.  (LP: #1640523)
  * gadget.yaml files can include an optional `format` key which names the
    version number supported by the gadget.yaml.  Currently only format 0
    is supported, which is a legacy version (omitting the format is
    equivalent).  (LP: #1638926)
  * d/control: Add run-time dependencies which are missing from snapd but
    are required for `snap prepare-image`.  (LP: #1642427)
  * Structures with type='mbr' are deprecated.  Use structure role
    instead.  (LP: #1638660)
  * mbr structures must start at offset 0.  (LP: #1630769)
  * Fixed sanity checking of --image-size argument for out-of-offset-order
    structure definitions.  (LP: #1643598)
  * Prevent wrapping blobs in disk partitions by using the `type: bare`
    structure key.  (LP: #1645750)

 -- Barry Warsaw <barry@ubuntu.com>  Tue, 08 Nov 2016 17:31:21 -0500

ubuntu-image (0.11+17.04ubuntu1) zesty; urgency=medium

  * Sort the structures in a volume by their offset, even if the offset is
    defined implicitly (i.e. not present in the gadget.yaml).  Also, check
    for any structure conflicts and raise a ValueError in that case.
    (LP: #1631423)
  * offset-write arguments will only accept 32 bit integers.  (LP: #1617443)
  * Add a better manpage.  (LP: #1638386)
  * Tracebacks in the `snap prepare-image` command are suppressed unless
    --debug is given.  However, the failure is still logged.  (LP: #1621445)
  * Handle -but ignore- the gadget.yaml `defaults` section.  (LP: #1632449)
  * Structure ids are disallowed on mbr volumes.  (LP: #1632724)
  * The package can still be built if python3-debian is not available.

 -- Barry Warsaw <barry@ubuntu.com>  Fri, 04 Nov 2016 18:54:16 -0400

ubuntu-image (0.10+17.04ubuntu1) zesty; urgency=medium

  * Only write out nocloud-net metadata file (thus indicating a local seed
    and preventing a search elsewhere for user data) when the --cloud-init
    parameter is given.  (LP: #1633232)

 -- Barry Warsaw <barry@ubuntu.com>  Tue, 25 Oct 2016 09:51:24 -0400

ubuntu-image (0.9+17.04ubuntu1) zesty; urgency=medium

  * Fix snap creation.  (LP: #1631961)
  * Copy everything under <unpackdir>/image into <rootfs>/system-data
    except boot/.  (LP: #1632134)
  * Optional --image-size command line option can be used to force the
    resulting disk image to a larger than calculated size.  (LP: #1632085)
  * Fix MBR partition size rounding error due to internal bug and implicit
    sfdisk(8) behavior.  Give by Steve Langasek.  (LP: #1634557)
  * Added autopkgtests to ensure all official models can be built, and
    their mountable partitions can be mounted.  (LP: #1635337)
  * During image building, stash a copy of the gadget.yaml into the workdir.
  * d/control: gdisk is a run-time dependency; remove the duplicate snapd
    run-time dependency.

 -- Barry Warsaw <barry@ubuntu.com>  Mon, 10 Oct 2016 10:48:49 -0400

ubuntu-image (0.7ubuntu1) yakkety; urgency=medium

  [ Steve Langasek ]
  * Don't build 4GB images, instead build images just as large as needed
    to hold the contents and let ubuntu-core resize them dynamically on
    first boot.  LP: #1619362.
  * Ensure cross-filesystem copies don't accidentally de-sparsify our
    image.
  * Update model.assertion test file to be compatible with snapd 2.14.2.
  * debian/control:
    - Declare Testsuite: autopkgtest-pkg-python in debian/control so that the
      package is visible to the test infrastructure.
    - Remove e2fsprogs from Build-Depends and Depends as per lintian.

  [ Barry Warsaw ]
  * Repair snapcraft.yaml for Python plugin changes.
  * Reorganize and flesh out command line options.
  * 100% test coverage. (LP: #1617445)
  * Use only the autopkgtest infrastructure for pull request testing.
    Don't use Travis-CI anymore.  (LP: #1625729)

 -- Barry Warsaw <barry@ubuntu.com>  Thu, 06 Oct 2016 18:46:06 -0400

ubuntu-image (0.6ubuntu3) yakkety; urgency=medium

  * Make the mtools a versioned dep for real, not a versioned build-dep.

 -- Steve Langasek <steve.langasek@ubuntu.com>  Thu, 08 Sep 2016 00:45:37 -0700

ubuntu-image (0.6ubuntu2) yakkety; urgency=medium

  * Add a versioned dependency on a fixed mtools.  LP: #1619718.

 -- Steve Langasek <steve.langasek@ubuntu.com>  Thu, 08 Sep 2016 00:03:19 -0700

ubuntu-image (0.6ubuntu1) yakkety; urgency=medium

  * Add --extra-snaps option to support specifying extra snaps to include.
    LP: #1619219.
  * Show output of snap prep-image, so that the user gets download progress
    instead of long pauses with no activity.  LP: #1619194.
  * Only set UBUNTU_IMAGE_SKIP_COPY_UNVERIFIED_MODEL in tests, now that
    model assertions are live.  LP: #1619374.

 -- Steve Langasek <steve.langasek@ubuntu.com>  Wed, 07 Sep 2016 08:36:23 -0700

ubuntu-image (0.5ubuntu1) yakkety; urgency=medium

  * Relax versioned build-dependency on e2fsprogs.  Either we have this
    version available in the target release, in which case the versioned
    dependency is not required; or we don't, in which case the testsuite
    already degrades gracefully and we should avoid blocking the build.
  * fix regression in gpt partition handling.

 -- Steve Langasek <steve.langasek@ubuntu.com>  Thu, 01 Sep 2016 01:52:30 -0700

ubuntu-image (0.4ubuntu1) yakkety; urgency=medium

  * More image building fixes: uboot, mbr support now implemented, which
    lets the rpi2 image build.

 -- Steve Langasek <steve.langasek@ubuntu.com>  Wed, 31 Aug 2016 18:27:20 -0700

ubuntu-image (0.3ubuntu1) yakkety; urgency=medium

  * More image building fixes.

 -- Barry Warsaw <barry@ubuntu.com>  Fri, 26 Aug 2016 17:15:53 -0400

ubuntu-image (0.2ubuntu1) yakkety; urgency=medium

  * Some additional fixes needed for RTM.

 -- Barry Warsaw <barry@ubuntu.com>  Fri, 26 Aug 2016 10:35:03 -0400

ubuntu-image (0.1ubuntu1) yakkety; urgency=medium

  * Initial release.

 -- Barry Warsaw <barry@ubuntu.com>  Thu, 25 Aug 2016 17:11:25 -0400<|MERGE_RESOLUTION|>--- conflicted
+++ resolved
@@ -1,6 +1,3 @@
-<<<<<<< HEAD
-ubuntu-image (2.1+21.10ubuntu1) impish; urgency=medium
-=======
 ubuntu-image (2.1+22.04ubuntu2) jammy; urgency=medium
 
   * Create rootfs partitions with OffsetWrite nil instead of zero
@@ -8,8 +5,7 @@
 
  -- William 'jawn-smith' Wilson <jawn-smith@ubuntu.com>  Tue, 14 Dec 2021 17:13:45 -0600
 
-ubuntu-image (2.1+22.04ubuntu1) jammy; urgency=medium
->>>>>>> e01bc2eb
+ubuntu-image (2.1+21.10ubuntu1) impish; urgency=medium
 
   [ Łukasz 'sil2100' Zemczak ]
   * Make sure the generated disk IDs are unique.
