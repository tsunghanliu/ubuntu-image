--- conflicted
+++ resolved
@@ -876,7 +876,6 @@
 	}
 }
 
-<<<<<<< HEAD
 // TestFailedManualCopyFile tests the fail case of the manualCopyFile function
 func TestFailedManualCopyFile(t *testing.T) {
 	t.Run("test_failed_manual_copy_file", func(t *testing.T) {
@@ -952,7 +951,9 @@
 		}
 		err := manualAddUser(addUsers, "fakedir")
 		asserter.AssertErrContains(err, "Error adding user")
-=======
+	})
+}
+
 // TestGenerateAptCmd unit tests the generateAptCmd function
 func TestGenerateAptCmds(t *testing.T) {
 	testCases := []struct {
@@ -1211,6 +1212,5 @@
 		err = importPPAKeys(ppa, tmpGPGDir, keyFilePath, false)
 		asserter.AssertErrContains(err, "Error unmarshalling launchpad API response")
 		jsonUnmarshal = json.Unmarshal
->>>>>>> 9dbb3812
 	})
 }