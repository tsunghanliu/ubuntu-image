--- conflicted
+++ resolved
@@ -774,7 +774,6 @@
 	}
 }
 
-<<<<<<< HEAD
 // TestGenerateAptCmd unit tests the generateAptCmd function
 func TestGenerateAptCmds(t *testing.T) {
 	testCases := []struct {
@@ -1120,7 +1119,9 @@
 		}
 
 		os.RemoveAll(contentRoot)
-=======
+	})
+}
+
 // TestFailedManualCopyFile tests the fail case of the manualCopyFile function
 func TestFailedManualCopyFile(t *testing.T) {
 	t.Run("test_failed_manual_copy_file", func(t *testing.T) {
@@ -1196,6 +1197,5 @@
 		}
 		err := manualAddUser(addUsers, "fakedir")
 		asserter.AssertErrContains(err, "Error adding user")
->>>>>>> 0edc29aa
 	})
 }