// This test file tests a successful classic run and success/error scenarios for all states
// that are specific to the classic builds
package statemachine

import (
	"fmt"
	"io/ioutil"
	"os"
	"os/exec"
	"path/filepath"
	"runtime"
	"strings"
	"testing"

	"github.com/canonical/ubuntu-image/internal/helper"
	"github.com/invopop/jsonschema"
	//"github.com/snapcore/snapd/image"
	//"github.com/snapcore/snapd/osutil"
	//"github.com/snapcore/snapd/seed"
	"github.com/xeipuuv/gojsonschema"
)

// TestClassicSetup tests a successful run of the polymorphed Setup function
func TestClassicSetup(t *testing.T) {
	t.Run("test_classic_setup", func(t *testing.T) {
		asserter := helper.Asserter{T: t}
		saveCWD := helper.SaveCWD()
		defer saveCWD()

		var stateMachine ClassicStateMachine
		stateMachine.commonFlags, stateMachine.stateMachineFlags = helper.InitCommonOpts()
		stateMachine.parent = &stateMachine

		err := stateMachine.Setup()
		asserter.AssertErrNil(err, true)
	})
}

// TestYAMLSchemaParsing attempts to parse a variety of image definition files, both
// valid and invalid, and ensures the correct result/errors are returned
func TestYAMLSchemaParsing(t *testing.T) {
	testCases := []struct {
		name            string
		imageDefinition string
		shouldPass      bool
		expectedError   string
	}{
		{"valid_image_definition", "test_valid.yaml", true, ""},
		{"invalid_class", "test_bad_class.yaml", false, "Class must be one of the following"},
		{"invalid_url", "test_bad_url.yaml", false, "Does not match format 'uri'"},
		{"invalid_ppa_name", "test_bad_ppa_name.yaml", false, "PPAName: Does not match pattern"},
		{"invalid_ppa_auth", "test_bad_ppa_name.yaml", false, "Auth: Does not match pattern"},
		{"both_seed_and_tasks", "test_both_seed_and_tasks.yaml", false, "Must validate one and only one schema"},
		{"git_gadget_without_url", "test_git_gadget_without_url.yaml", false, "When key gadget:type is specified as git, a URL must be provided"},
		{"file_doesnt_exist", "test_not_exist.yaml", false, "no such file or directory"},
		{"not_valid_yaml", "test_invalid_yaml.yaml", false, "yaml: unmarshal errors"},
		{"missing_yaml_fields", "test_missing_name.yaml", false, "Key \"name\" is required in struct \"ImageDefinition\", but is not in the YAML file!"},
		{"private_ppa_without_fingerprint", "test_private_ppa_without_fingerprint.yaml", false, "Fingerprint is required for private PPAs"},
	}
	for _, tc := range testCases {
		t.Run("test_yaml_schema_"+tc.name, func(t *testing.T) {
			asserter := helper.Asserter{T: t}
			saveCWD := helper.SaveCWD()
			defer saveCWD()

			var stateMachine ClassicStateMachine
			stateMachine.commonFlags, stateMachine.stateMachineFlags = helper.InitCommonOpts()
			stateMachine.parent = &stateMachine
			stateMachine.Args.ImageDefinition = filepath.Join("testdata", "image_definitions",
				tc.imageDefinition)
			err := stateMachine.parseImageDefinition()

			if tc.shouldPass {
				asserter.AssertErrNil(err, false)
			} else {
				asserter.AssertErrContains(err, tc.expectedError)
			}
		})
	}
}

// TestFailedParseImageDefinition mocks function calls to test
// failure cases in the parseImageDefinition state
func TestFailedParseImageDefinition(t *testing.T) {
	t.Run("test_failed_parse_image_definition", func(t *testing.T) {
		asserter := helper.Asserter{T: t}
		saveCWD := helper.SaveCWD()
		defer saveCWD()

		var stateMachine ClassicStateMachine
		stateMachine.commonFlags, stateMachine.stateMachineFlags = helper.InitCommonOpts()
		stateMachine.parent = &stateMachine
		stateMachine.Args.ImageDefinition = filepath.Join("testdata", "image_definitions",
			"test_valid.yaml")

		// mock helper.SetDefaults
		helperSetDefaults = mockSetDefaults
		defer func() {
			helperSetDefaults = helper.SetDefaults
		}()
		err := stateMachine.parseImageDefinition()
		asserter.AssertErrContains(err, "Test Error")
		helperSetDefaults = helper.SetDefaults

		// mock helper.CheckEmptyFields
		helperCheckEmptyFields = mockCheckEmptyFields
		defer func() {
			helperCheckEmptyFields = helper.CheckEmptyFields
		}()
		err = stateMachine.parseImageDefinition()
		asserter.AssertErrContains(err, "Test Error")
		helperCheckEmptyFields = helper.CheckEmptyFields

		// mock gojsonschema.Validate
		gojsonschemaValidate = mockGojsonschemaValidateError
		defer func() {
			gojsonschemaValidate = gojsonschema.Validate
		}()
		err = stateMachine.parseImageDefinition()
		asserter.AssertErrContains(err, "Schema validation returned an error")
		gojsonschemaValidate = gojsonschema.Validate
	})
}

// TestCalculateStates reads in a variety of yaml files and ensures
// that the correct states are added to the state machine
// TODO: manually assemble the image definitions instead of relying on the parseImageDefinition() function to make this more of a unit test
func TestCalculateStates(t *testing.T) {
	testCases := []struct {
		name            string
		imageDefinition string
		expectedStates  []string
	}{
		{"state_build_gadget", "test_build_gadget.yaml", []string{"build_gadget_tree", "load_gadget_yaml"}},
		{"state_prebuilt_gadget", "test_prebuilt_gadget.yaml", []string{"prepare_gadget_tree", "load_gadget_yaml"}},
		{"extract_rootfs_tar", "test_extract_rootfs_tar.yaml", []string{"extract_rootfs_tar"}},
		{"build_rootfs_from_seed", "test_rootfs_seed.yaml", []string{"germinate"}},
		{"build_rootfs_from_tasks", "test_rootfs_tasks.yaml", []string{"build_rootfs_from_tasks"}},
		{"customization_states", "test_customization.yaml", []string{"customize_cloud_init", "perform_manual_customization"}},
	}
	for _, tc := range testCases {
		t.Run("test_calcluate_states_"+tc.name, func(t *testing.T) {
			asserter := helper.Asserter{T: t}
			saveCWD := helper.SaveCWD()
			defer saveCWD()

			var stateMachine ClassicStateMachine
			stateMachine.commonFlags, stateMachine.stateMachineFlags = helper.InitCommonOpts()
			stateMachine.parent = &stateMachine
			stateMachine.Args.ImageDefinition = filepath.Join("testdata", "image_definitions", tc.imageDefinition)
			err := stateMachine.parseImageDefinition()
			asserter.AssertErrNil(err, true)

			// now calculate the states and ensure that the expected states are in the slice
			err = stateMachine.calculateStates()
			asserter.AssertErrNil(err, true)

			for _, expectedState := range tc.expectedStates {
				stateFound := false
				for _, state := range stateMachine.states {
					if expectedState == state.name {
						stateFound = true
					}
				}
				if !stateFound {
					t.Errorf("state %s should exist in %v, but does not",
						expectedState, stateMachine.states)
				}
			}
		})
	}
}

// TestFailedCalculateStates tests that the calculateStates
// function fails if the value of --until or --thru is not
// in the calculated list of states
func TestFailedCalculateStates(t *testing.T) {
	t.Run("test_failed_calcluate_states", func(t *testing.T) {
		asserter := helper.Asserter{T: t}
		saveCWD := helper.SaveCWD()
		defer saveCWD()

		var stateMachine ClassicStateMachine
		stateMachine.commonFlags, stateMachine.stateMachineFlags = helper.InitCommonOpts()
		stateMachine.parent = &stateMachine
		stateMachine.ImageDef = ImageDefinition{
			Gadget: &GadgetType{
				GadgetType: "git",
			},
			Rootfs: &RootfsType{
				ArchiveTasks: []string{"test"},
			},
			Customization: &CustomizationType{},
		}

		stateMachine.stateMachineFlags.Thru = "fake_state"

		// now calculate the states and ensure that the expected states are in the slice
		err := stateMachine.calculateStates()
		asserter.AssertErrContains(err, "not a valid state name")
	})
}

// TestPrintStates ensures the states are printed to stdout when the flag is set
func TestPrintStates(t *testing.T) {
	t.Run("test_print_states", func(t *testing.T) {
		asserter := helper.Asserter{T: t}
		saveCWD := helper.SaveCWD()
		defer saveCWD()

		var stateMachine ClassicStateMachine
		stateMachine.commonFlags, stateMachine.stateMachineFlags = helper.InitCommonOpts()
		stateMachine.parent = &stateMachine
		stateMachine.Opts.PrintStates = true
		stateMachine.Args.ImageDefinition = filepath.Join("testdata", "image_definitions", "test_valid.yaml")
		err := stateMachine.parseImageDefinition()
		asserter.AssertErrNil(err, true)

		// capture stdout, calculate the states, and ensure they were printed
		stdout, restoreStdout, err := helper.CaptureStd(&os.Stdout)
		defer restoreStdout()
		asserter.AssertErrNil(err, true)

		err = stateMachine.calculateStates()
		asserter.AssertErrNil(err, true)

		// restore stdout and examine what was printed
		restoreStdout()
		readStdout, err := ioutil.ReadAll(stdout)
		asserter.AssertErrNil(err, true)

		expectedStates := `The calculated states are as follows:
[0] build_gadget_tree
[1] prepare_gadget_tree
[2] load_gadget_yaml
[3] germinate
[4] create_chroot
[5] install_packages
[6] populate_rootfs_contents
[7] customize_cloud_init
[8] generate_disk_info
[9] calculate_rootfs_size
[10] populate_bootfs_contents
[11] populate_prepare_partitions
[12] make_disk
[13] generate_manifest
[14] finish
`
		if string(readStdout) != expectedStates {
			t.Errorf("Expected states to be printed in output:\n\"%s\"\n but got \n\"%s\"\n instead",
				expectedStates, string(readStdout))
		}
	})
}

// TestFailedValidateInputClassic tests a failure in the Setup() function when validating common input
func TestFailedValidateInputClassic(t *testing.T) {
	t.Run("test_failed_validate_input", func(t *testing.T) {
		asserter := helper.Asserter{T: t}
		saveCWD := helper.SaveCWD()
		defer saveCWD()

		// use both --until and --thru to trigger this failure
		var stateMachine ClassicStateMachine
		stateMachine.commonFlags, stateMachine.stateMachineFlags = helper.InitCommonOpts()
		stateMachine.stateMachineFlags.Until = "until-test"
		stateMachine.stateMachineFlags.Thru = "thru-test"

		err := stateMachine.Setup()
		asserter.AssertErrContains(err, "cannot specify both --until and --thru")
		os.RemoveAll(stateMachine.stateMachineFlags.WorkDir)
	})
}

// TestFailedReadMetadataClassic tests a failed metadata read by passing --resume with no previous partial state machine run
func TestFailedReadMetadataClassic(t *testing.T) {
	t.Run("test_failed_read_metadata", func(t *testing.T) {
		asserter := helper.Asserter{T: t}
		saveCWD := helper.SaveCWD()
		defer saveCWD()

		// start a --resume with no previous SM run
		var stateMachine ClassicStateMachine
		stateMachine.commonFlags, stateMachine.stateMachineFlags = helper.InitCommonOpts()
		stateMachine.stateMachineFlags.Resume = true
		stateMachine.stateMachineFlags.WorkDir = testDir

		err := stateMachine.Setup()
		asserter.AssertErrContains(err, "error reading metadata file")
		os.RemoveAll(stateMachine.stateMachineFlags.WorkDir)
	})
}

// TestPrepareGadgetTree runs prepareGadgetTree() and ensures the gadget_tree files
// are placed in the correct locations
func TestPrepareGadgetTree(t *testing.T) {
	t.Run("test_prepare_gadget_tree", func(t *testing.T) {
		asserter := helper.Asserter{T: t}
		saveCWD := helper.SaveCWD()
		defer saveCWD()

		var stateMachine ClassicStateMachine
		stateMachine.commonFlags, stateMachine.stateMachineFlags = helper.InitCommonOpts()

		err := stateMachine.prepareGadgetTree()
		asserter.AssertErrNil(err, true)

		os.RemoveAll(stateMachine.stateMachineFlags.WorkDir)
	})
}

// TestFailedPrepareGadgetTree tests failures in os, osutil, and ioutil libraries
func TestFailedPrepareGadgetTree(t *testing.T) {
	t.Run("test_failed_prepare_gadget_tree", func(t *testing.T) {
		// currently a no-op, waiting for prepareGadgetTree
		// to be converted to the new ubuntu-image classic
		// design. This will have ubuntu-image build the
		// gadget tree rather than relying on the user
		// to have done this ahead of time
		t.Skip()
	})
}

// TestBuildRootfsFromTasks unit tests the buildRootfsFromTasks function
func TestBuildRootfsFromTasks(t *testing.T) {
	t.Run("test_build_rootfs_from_tasks", func(t *testing.T) {
		asserter := helper.Asserter{T: t}
		saveCWD := helper.SaveCWD()
		defer saveCWD()

		var stateMachine ClassicStateMachine
		stateMachine.commonFlags, stateMachine.stateMachineFlags = helper.InitCommonOpts()

		err := stateMachine.buildRootfsFromTasks()
		asserter.AssertErrNil(err, true)

		os.RemoveAll(stateMachine.stateMachineFlags.WorkDir)
	})
}

// TestExtractRootfsTar unit tests the extractRootfsTar function
func TestExtractRootfsTar(t *testing.T) {
	t.Run("test_extract_rootfs_tar", func(t *testing.T) {
		asserter := helper.Asserter{T: t}
		saveCWD := helper.SaveCWD()
		defer saveCWD()

		var stateMachine ClassicStateMachine
		stateMachine.commonFlags, stateMachine.stateMachineFlags = helper.InitCommonOpts()

		err := stateMachine.extractRootfsTar()
		asserter.AssertErrNil(err, true)

		os.RemoveAll(stateMachine.stateMachineFlags.WorkDir)
	})
}

// TestCustomizeCloudInit unit tests the customizeCloudInit function
func TestCustomizeCloudInit(t *testing.T) {
	t.Run("test_customize_cloud_init", func(t *testing.T) {
		asserter := helper.Asserter{T: t}
		saveCWD := helper.SaveCWD()
		defer saveCWD()

		var stateMachine ClassicStateMachine
		stateMachine.commonFlags, stateMachine.stateMachineFlags = helper.InitCommonOpts()

		err := stateMachine.customizeCloudInit()
		asserter.AssertErrNil(err, true)

		os.RemoveAll(stateMachine.stateMachineFlags.WorkDir)
	})
}

// TestSetupExtraPPAs unit tests the setupExtraPPAs function
func TestSetupExtraPPAs(t *testing.T) {
	t.Run("test_setup_extra_PPAs", func(t *testing.T) {
		asserter := helper.Asserter{T: t}
		saveCWD := helper.SaveCWD()
		defer saveCWD()

		var stateMachine ClassicStateMachine
		stateMachine.commonFlags, stateMachine.stateMachineFlags = helper.InitCommonOpts()

		err := stateMachine.setupExtraPPAs()
		asserter.AssertErrNil(err, true)

		os.RemoveAll(stateMachine.stateMachineFlags.WorkDir)
	})
}

// TestInstallExtraPackages unit tests the installExtraPackages function
func TestInstallExtraPackages(t *testing.T) {
	t.Run("test_install_extra_packages", func(t *testing.T) {
		asserter := helper.Asserter{T: t}
		saveCWD := helper.SaveCWD()
		defer saveCWD()

		var stateMachine ClassicStateMachine
		stateMachine.commonFlags, stateMachine.stateMachineFlags = helper.InitCommonOpts()

		err := stateMachine.installExtraPackages()
		asserter.AssertErrNil(err, true)

		os.RemoveAll(stateMachine.stateMachineFlags.WorkDir)
	})
}

// TestManualCustomization unit tests the manualCustomization function
func TestManualCustomization(t *testing.T) {
	t.Run("test_manual_customization", func(t *testing.T) {
		asserter := helper.Asserter{T: t}
		saveCWD := helper.SaveCWD()
		defer saveCWD()

		var stateMachine ClassicStateMachine
		stateMachine.commonFlags, stateMachine.stateMachineFlags = helper.InitCommonOpts()

		err := stateMachine.manualCustomization()
		asserter.AssertErrNil(err, true)

		os.RemoveAll(stateMachine.stateMachineFlags.WorkDir)
	})
}

// TestPrepareClassicImage unit tests the prepareClassicImage function
func TestPrepareClassicImage(t *testing.T) {
	t.Run("test_prepare_classic_image", func(t *testing.T) {
		asserter := helper.Asserter{T: t}
		saveCWD := helper.SaveCWD()
		defer saveCWD()

		var stateMachine ClassicStateMachine
		stateMachine.commonFlags, stateMachine.stateMachineFlags = helper.InitCommonOpts()

		err := stateMachine.prepareClassicImage()
		asserter.AssertErrNil(err, true)

		os.RemoveAll(stateMachine.stateMachineFlags.WorkDir)
	})
}

// TODO replace this with fakeExecCommand that sil2100 wrote
// TestFailedLiveBuildCommands tests the scenario where calls to `lb` fail
// this is accomplished by temporarily replacing lb on disk with a test script
/*func TestFailedLiveBuildCommands(t *testing.T) {
	testCases := []struct {
		name       string
		testScript string
	}{
		{"failed_lb_config", "lb_config_fail"},
		{"failed_lb_build", "lb_build_fail"},
	}
	for _, tc := range testCases {
		t.Run("test_"+tc.name, func(t *testing.T) {
			asserter := helper.Asserter{T: t}
			saveCWD := helper.SaveCWD()
			defer saveCWD()

			var stateMachine ClassicStateMachine
			stateMachine.commonFlags, stateMachine.stateMachineFlags = helper.InitCommonOpts()
			stateMachine.Opts.Project = "ubuntu-cpc"
			stateMachine.Opts.Subproject = "fakeproject"
			stateMachine.Opts.Subarch = "fakearch"
			stateMachine.Opts.WithProposed = true
			stateMachine.Opts.ExtraPPAs = []string{"ppa:fake_user/fakeppa"}
			stateMachine.Args.GadgetTree = filepath.Join("testdata", "gadget_tree")
			stateMachine.parent = &stateMachine

			scriptPath := filepath.Join("testscripts", tc.testScript)
			// save the original lb
			whichLb := *exec.Command("which", "lb")
			lbLocationBytes, _ := whichLb.Output()
			lbLocation := strings.TrimSpace(string(lbLocationBytes))
			// ensure the backup doesn't exist
			os.Remove(lbLocation + ".bak")
			err := os.Rename(lbLocation, lbLocation+".bak")
			asserter.AssertErrNil(err, true)

			err = osutil.CopyFile(scriptPath, lbLocation, 0)
			asserter.AssertErrNil(err, true)
			defer func() {
				os.Remove(lbLocation)
				os.Rename(lbLocation+".bak", lbLocation)
			}()

			// need workdir set up for this
			err = stateMachine.makeTemporaryDirectories()
			asserter.AssertErrNil(err, true)

			// also need unpack set up
			err = os.Mkdir(stateMachine.tempDirs.unpack, 0755)
			asserter.AssertErrNil(err, true)

			err = stateMachine.runLiveBuild()
			asserter.AssertErrContains(err, "Error running command")
			os.RemoveAll(stateMachine.stateMachineFlags.WorkDir)
		})
	}
}*/

// TestPopulateClassicRootfsContents runs the state machine through populate_rootfs_contents and examines
// the rootfs to ensure at least some of the correct file are in place
func TestPopulateClassicRootfsContents(t *testing.T) {
	t.Run("test_populate_classic_rootfs_contents", func(t *testing.T) {
		if runtime.GOARCH != "amd64" {
			t.Skip("Test for amd64 only")
		}
		asserter := helper.Asserter{T: t}
		saveCWD := helper.SaveCWD()
		defer saveCWD()

		var stateMachine ClassicStateMachine
		stateMachine.commonFlags, stateMachine.stateMachineFlags = helper.InitCommonOpts()
		stateMachine.parent = &stateMachine
		stateMachine.Args.ImageDefinition = filepath.Join("testdata", "image_definitions",
			"test_valid.yaml")

		err := stateMachine.populateClassicRootfsContents()
		asserter.AssertErrNil(err, true)

		os.RemoveAll(stateMachine.stateMachineFlags.WorkDir)

		// check the files before Teardown
		/*fileList := []string{filepath.Join("etc", "shadow"),
			filepath.Join("etc", "systemd"),
			filepath.Join("boot", "vmlinuz"),
			filepath.Join("boot", "grub"),
			filepath.Join("usr", "lib")}
		for _, file := range fileList {
			_, err := os.Stat(filepath.Join(stateMachine.tempDirs.rootfs, file))
			if err != nil {
				if os.IsNotExist(err) {
					t.Errorf("File %s should exist, but does not", file)
				}
			}
		}

		// check /etc/fstab contents to test the scenario where the regex replaced an
		// existing filesystem label with LABEL=writable
		fstab, err := ioutilReadFile(filepath.Join(stateMachine.tempDirs.rootfs,
			"etc", "fstab"))
		if err != nil {
			t.Errorf("Error reading fstab to check regex")
		}
		correctLabel := "LABEL=writable"
		if !strings.Contains(string(fstab), correctLabel) {
			t.Errorf("Expected fstab contents %s to contain %s",
				string(fstab), correctLabel)
		}

		// check that extra snaps were added to the rootfs
		for _, snap := range stateMachine.commonFlags.Snaps {
			if strings.Contains(snap, "/") {
				snap = strings.Split(snap, "/")[0]
			}
			if strings.Contains(snap, "=") {
				snap = strings.Split(snap, "=")[0]
			}
			filePath := filepath.Join(stateMachine.tempDirs.rootfs,
				"var", "snap", snap)
			if !osutil.FileExists(filePath) {
				t.Errorf("File %s should exist but it does not", filePath)
			}
		}*/
	})
}

// TestFailedPopulateClassicRootfsContents tests failed scenarios in populateClassicRootfsContents
// this is accomplished by mocking functions
/*func TestFailedPopulateClassicRootfsContents(t *testing.T) {
	t.Run("test_failed_populate_classic_rootfs_contents", func(t *testing.T) {
		asserter := helper.Asserter{T: t}
		var stateMachine ClassicStateMachine
		stateMachine.commonFlags, stateMachine.stateMachineFlags = helper.InitCommonOpts()
		stateMachine.parent = &stateMachine
		stateMachine.Opts.Filesystem = filepath.Join("testdata", "filesystem")
		stateMachine.commonFlags.CloudInit = filepath.Join("testdata", "user-data")

		// need workdir set up for this
		err := stateMachine.makeTemporaryDirectories()
		asserter.AssertErrNil(err, true)

		// mock ioutil.ReadDir
		ioutilReadDir = mockReadDir
		defer func() {
			ioutilReadDir = ioutil.ReadDir
		}()
		err = stateMachine.populateClassicRootfsContents()
		asserter.AssertErrContains(err, "Error reading unpack/chroot dir")
		ioutilReadDir = ioutil.ReadDir

		// mock osutil.CopySpecialFile
		osutilCopySpecialFile = mockCopySpecialFile
		defer func() {
			osutilCopySpecialFile = osutil.CopySpecialFile
		}()
		err = stateMachine.populateClassicRootfsContents()
		asserter.AssertErrContains(err, "Error copying rootfs")
		osutilCopySpecialFile = osutil.CopySpecialFile

		// mock ioutil.WriteFile
		ioutilWriteFile = mockWriteFile
		defer func() {
			ioutilWriteFile = ioutil.WriteFile
		}()
		err = stateMachine.populateClassicRootfsContents()
		asserter.AssertErrContains(err, "Error writing to fstab")
		ioutilWriteFile = ioutil.WriteFile

		// mock os.MkdirAll
		osMkdirAll = mockMkdirAll
		defer func() {
			osMkdirAll = os.MkdirAll
		}()
		err = stateMachine.populateClassicRootfsContents()
		asserter.AssertErrContains(err, "Error creating cloud-init dir")
		osMkdirAll = os.MkdirAll

		// mock os.OpenFile
		osOpenFile = mockOpenFile
		defer func() {
			osOpenFile = os.OpenFile
		}()
		err = stateMachine.populateClassicRootfsContents()
		asserter.AssertErrContains(err, "Error opening cloud-init meta-data file")
		osOpenFile = os.OpenFile

		// mock osutil.CopyFile
		osutilCopyFile = mockCopyFile
		defer func() {
			osutilCopyFile = osutil.CopyFile
		}()
		err = stateMachine.populateClassicRootfsContents()
		asserter.AssertErrContains(err, "Error copying cloud-init")
		osutilCopyFile = osutil.CopyFile
	})
}

// TestFilesystemFlag makes sure that with the --filesystem flag the specified filesystem is copied
// to the rootfs directory
func TestFilesystemFlag(t *testing.T) {
	t.Run("test_filesystem_flag", func(t *testing.T) {
		asserter := helper.Asserter{T: t}
		var stateMachine ClassicStateMachine
		stateMachine.commonFlags, stateMachine.stateMachineFlags = helper.InitCommonOpts()
		stateMachine.parent = &stateMachine
		stateMachine.Opts.Filesystem = filepath.Join("testdata", "filesystem")

		// need workdir set up for this
		err := stateMachine.makeTemporaryDirectories()
		asserter.AssertErrNil(err, true)

		err = stateMachine.populateClassicRootfsContents()
		asserter.AssertErrNil(err, true)

		// check that the specified filesystem was copied over
		if _, err := os.Stat(filepath.Join(stateMachine.tempDirs.rootfs, "testfile")); err != nil {
			t.Errorf("Failed to copy --filesystem to rootfs")
		}

		// the included filesystem contains an invalid /etc/fstab. Make sure it
		// was overwritten to have a valid /etc/fstab
		fstab, err := ioutilReadFile(filepath.Join(stateMachine.tempDirs.rootfs,
			"etc", "fstab"))
		if err != nil {
			t.Errorf("Error reading fstab to check regex")
		}
		correctLabel := "LABEL=writable   /    ext4   defaults    0 0"
		if !strings.Contains(string(fstab), correctLabel) {
			t.Errorf("Expected fstab contents %s to contain %s",
				string(fstab), correctLabel)
		}
	})
}
*/
// TestGeneratePackageManifest tests if classic image manifest generation works
func TestGeneratePackageManifest(t *testing.T) {
	t.Run("test_generate_package_manifest", func(t *testing.T) {
		asserter := helper.Asserter{T: t}

		// Setup the exec.Command mock
		testCaseName = "TestGeneratePackageManifest"
		execCommand = fakeExecCommand
		defer func() {
			execCommand = exec.Command
		}()
		// We need the output directory set for this
		outputDir, err := ioutil.TempDir("/tmp", "ubuntu-image-")
		asserter.AssertErrNil(err, true)
		defer os.RemoveAll(outputDir)

		var stateMachine ClassicStateMachine
		stateMachine.commonFlags, stateMachine.stateMachineFlags = helper.InitCommonOpts()
		stateMachine.parent = &stateMachine
		stateMachine.commonFlags.OutputDir = outputDir
		osMkdirAll(stateMachine.commonFlags.OutputDir, 0755)

		err = stateMachine.generatePackageManifest()
		asserter.AssertErrNil(err, true)

		os.RemoveAll(stateMachine.stateMachineFlags.WorkDir)
		// Check if manifest file got generated and if it has expected contents
		/*manifestPath := filepath.Join(stateMachine.commonFlags.OutputDir, "filesystem.manifest")
		manifestBytes, err := ioutil.ReadFile(manifestPath)
		asserter.AssertErrNil(err, true)
		// The order of packages shouldn't matter
		examplePackages := []string{"foo 1.2", "bar 1.4-1ubuntu4.1", "libbaz 0.1.3ubuntu2"}
		for _, pkg := range examplePackages {
			if !strings.Contains(string(manifestBytes), pkg) {
				t.Errorf("filesystem.manifest does not contain expected package: %s", pkg)
			}
		}*/
	})
}

/*
// TestFailedGeneratePackageManifest tests if classic manifest generation failures are reported
func TestFailedGeneratePackageManifest(t *testing.T) {
	t.Run("test_failed_generate_package_manifest", func(t *testing.T) {
		asserter := helper.Asserter{T: t}

		// Setup the exec.Command mock - version from the success test
		testCaseName = "TestGeneratePackageManifest"
		execCommand = fakeExecCommand
		defer func() {
			execCommand = exec.Command
		}()
		// Setup the mock for os.Create, making those fail
		osCreate = mockCreate
		defer func() {
			osCreate = os.Create
		}()

		var stateMachine ClassicStateMachine
		stateMachine.commonFlags, stateMachine.stateMachineFlags = helper.InitCommonOpts()
		stateMachine.parent = &stateMachine
		stateMachine.commonFlags.OutputDir = "/test/path"

		err := stateMachine.generatePackageManifest()
		asserter.AssertErrContains(err, "Error creating manifest file")
	})
}

// TestExtraSnapsWithFilesystem tests that using --snap along with --filesystem preseeds the snaps
// in the resulting root filesystem
func TestExtraSnapsWithFilesystem(t *testing.T) {
	t.Run("test_extra_snaps_with_filesystem", func(t *testing.T) {
		if runtime.GOARCH != "amd64" {
			t.Skip("Test for amd64 only")
		}
		asserter := helper.Asserter{T: t}
		var stateMachine ClassicStateMachine
		stateMachine.commonFlags, stateMachine.stateMachineFlags = helper.InitCommonOpts()
		stateMachine.parent = &stateMachine
		stateMachine.Opts.Filesystem = filepath.Join("testdata", "filesystem")
		stateMachine.commonFlags.Snaps = []string{"hello"}

		// need workdir set up for this
		err := stateMachine.makeTemporaryDirectories()
		asserter.AssertErrNil(err, true)

		// copy the filesystem over before attempting to preseed it
		err = stateMachine.populateClassicRootfsContents()
		asserter.AssertErrNil(err, true)

		// call "snap prepare image" to preseed the filesystem.
		// Doing the preseed at the time of the test allows it to
		// run on each architecture and keeps the github repository
		// free of large .snap files
		snapPrepareImage := *exec.Command("snap", "prepare-image", "--arch=amd64",
			"--classic", "--snap=core20", "--snap=snapd", "--snap=lxd",
			filepath.Join("testdata", "modelAssertionClassic"),
			stateMachine.tempDirs.rootfs)
		err = snapPrepareImage.Run()
		asserter.AssertErrNil(err, true)

		// now call prepateClassicImage to simulate using --snap with --filesystem
		err = stateMachine.prepareClassicImage()
		asserter.AssertErrNil(err, true)

		// Ensure that the hello snap was preseeded in the filesystem and the
		// snaps that were already there haven't been removed
		snapList := []string{"hello", "lxd", "core20", "snapd"}
		for _, snap := range snapList {
			snapGlob := filepath.Join(stateMachine.tempDirs.rootfs,
				"var", "lib", "snapd", "snaps", snap+"*.snap")
			snapFile, _ := filepath.Glob(snapGlob)
			if len(snapFile) == 0 {
				if os.IsNotExist(err) {
					t.Errorf("File %s should exist, but does not", snapGlob)
				}
			}
		}
	})
}

// TestFailedPrepareClassiImage tests various failure scenarios in the prepateClassicImage function
func TestFailedPrepareClassicImage(t *testing.T) {
	t.Run("test_failed_prepare_classic_image", func(t *testing.T) {
		asserter := helper.Asserter{T: t}
		var stateMachine ClassicStateMachine
		stateMachine.commonFlags, stateMachine.stateMachineFlags = helper.InitCommonOpts()
		stateMachine.parent = &stateMachine
		stateMachine.Opts.Filesystem = filepath.Join("testdata", "filesystem")

		// need workdir set up for this
		err := stateMachine.makeTemporaryDirectories()
		asserter.AssertErrNil(err, true)

		// copy the filesystem over before attempting to preseed it
		err = stateMachine.populateClassicRootfsContents()
		asserter.AssertErrNil(err, true)

		// call "snap prepare image" to preseed the filesystem.
		// Doing the preseed at the time of the test allows it to
		// run on each architecture and keeps the github repository
		// free of large .snap files
		snapPrepareImage := *exec.Command("snap", "prepare-image", "--arch=amd64",
			"--classic", "--snap=core20", "--snap=snapd", "--snap=lxd",
			filepath.Join("testdata", "modelAssertionClassic"),
			stateMachine.tempDirs.rootfs)
		err = snapPrepareImage.Run()
		asserter.AssertErrNil(err, true)

		// set an invalid value for --snap to cause an error in
		// parseSnapsAndChannels
		stateMachine.commonFlags.Snaps = []string{"hello=test=invalid"}
		err = stateMachine.prepareClassicImage()
		asserter.AssertErrContains(err, "Invalid syntax passed to --snap")
		os.RemoveAll(filepath.Join(stateMachine.stateMachineFlags.WorkDir, "model"))

		// set a valid value for --snap and mock seed.Open to simulate
		// a failure reading the seed
		stateMachine.commonFlags.Snaps = []string{"hello"}
		seedOpen = mockSeedOpen
		defer func() {
			seedOpen = seed.Open
		}()
		err = stateMachine.prepareClassicImage()
		asserter.AssertErrContains(err, "Error removing preseeded snaps")
		seedOpen = seed.Open
		os.RemoveAll(filepath.Join(stateMachine.stateMachineFlags.WorkDir, "model"))

		// mock osutil.CopyFile
		osutilCopyFile = mockCopyFile
		defer func() {
			osutilCopyFile = osutil.CopyFile
		}()
		err = stateMachine.prepareClassicImage()
		asserter.AssertErrContains(err, "Error copying model")
		osutilCopyFile = osutil.CopyFile
		os.RemoveAll(filepath.Join(stateMachine.stateMachineFlags.WorkDir, "model"))

		// mock image.Prepare
		stateMachine.commonFlags.Snaps = []string{"hello"}
		imagePrepare = mockImagePrepare
		defer func() {
			imagePrepare = image.Prepare
		}()
		err = stateMachine.prepareClassicImage()
		asserter.AssertErrContains(err, "Error preparing image")
		imagePrepare = image.Prepare

		os.RemoveAll(stateMachine.stateMachineFlags.WorkDir)
	})
}*/

// TestSuccessfulClassicRun runs through a full classic state machine run and ensures
// it is successful
func TestSuccessfulClassicRun(t *testing.T) {
	t.Run("test_successful_classic_run", func(t *testing.T) {
		asserter := helper.Asserter{T: t}
		saveCWD := helper.SaveCWD()
		defer saveCWD()

		var stateMachine ClassicStateMachine
		stateMachine.commonFlags, stateMachine.stateMachineFlags = helper.InitCommonOpts()
		stateMachine.parent = &stateMachine
		stateMachine.Args.ImageDefinition = filepath.Join("testdata", "image_definitions",
			"test_amd64.yaml")

		err := stateMachine.Setup()
		asserter.AssertErrNil(err, true)

		err = stateMachine.Run()
		asserter.AssertErrNil(err, true)

		// make sure packages were successfully installed from public and private ppas
		files := []string{
			filepath.Join(stateMachine.tempDirs.chroot, "usr", "bin", "hello-ubuntu-image-public"),
			filepath.Join(stateMachine.tempDirs.chroot, "usr", "bin", "hello-ubuntu-image-private"),
		}
		for _, file := range files {
			_, err = os.Stat(file)
			asserter.AssertErrNil(err, true)
		}

		err = stateMachine.Teardown()
		asserter.AssertErrNil(err, true)

		os.RemoveAll(stateMachine.stateMachineFlags.WorkDir)
	})
}

// TestCheckEmptyFields unit tests the helper.CheckEmptyFields function
func TestCheckEmptyFields(t *testing.T) {
	// define the struct we will use to test
	type testStruct struct {
		A string `yaml:"a" json:"fieldA,required"`
		B string `yaml:"b" json:"fieldB"`
		C string `yaml:"c" json:"fieldC,omitempty"`
	}

	// generate the schema for our testStruct
	var jsonReflector jsonschema.Reflector
	schema := jsonReflector.Reflect(&testStruct{})

	// now run CheckEmptyFields with a variety of test data
	// to ensure the correct return values
	testCases := []struct {
		name       string
		structData testStruct
		shouldPass bool
	}{
		{"success", testStruct{A: "foo", B: "bar", C: "baz"}, true},
		{"missing_explicitly_required", testStruct{B: "bar", C: "baz"}, false},
		{"missing_implicitly_required", testStruct{A: "foo", C: "baz"}, false},
		{"missing_omitempty", testStruct{A: "foo", B: "bar"}, true},
	}
	for _, tc := range testCases {
		t.Run("test_check_empty_fields_"+tc.name, func(t *testing.T) {
			asserter := helper.Asserter{T: t}

			result := new(gojsonschema.Result)
			err := helper.CheckEmptyFields(&tc.structData, result, schema)
			asserter.AssertErrNil(err, false)
			schema.Required = append(schema.Required, "fieldA")

			// make sure validation will fail only when expected
			if tc.shouldPass && !result.Valid() {
				t.Error("CheckEmptyFields added errors when it should not have")
			}
			if !tc.shouldPass && result.Valid() {
				t.Error("CheckEmptyFields did NOT add errors when it should have")
			}

		})
	}
}

// TestGerminate tests the germinate state and ensures some necessary packages are included
func TestGerminate(t *testing.T) {
	testCases := []struct {
		name             string
		flavor           string
		seedURLs         []string
		seedNames        []string
		expectedPackages []string
		expectedSnaps    []string
		vcs              bool
	}{
		{
			"git",
			"ubuntu",
			[]string{"git://git.launchpad.net/~ubuntu-core-dev/ubuntu-seeds/+git/"},
			[]string{"server", "minimal", "standard", "cloud-image"},
			[]string{"python3", "sudo", "cloud-init", "ubuntu-server"},
			[]string{"lxd"},
			true,
		},
		{
			"http",
			"ubuntu",
			[]string{"https://people.canonical.com/~ubuntu-archive/seeds/"},
			[]string{"server", "minimal", "standard", "cloud-image"},
			[]string{"python3", "sudo", "cloud-init", "ubuntu-server"},
			[]string{"lxd"},
			false,
		},
		{
			"bzr+git",
			"ubuntu",
			[]string{"http://bazaar.launchpad.net/~ubuntu-mate-dev/ubuntu-seeds/",
				"git://git.launchpad.net/~ubuntu-core-dev/ubuntu-seeds/+git/",
				"https://people.canonical.com/~ubuntu-archive/seeds/",
			},
			[]string{"desktop", "desktop-common", "standard", "minimal"},
			[]string{"xorg", "wget", "ubuntu-minimal"},
			[]string{},
			true,
		},
	}
	for _, tc := range testCases {
		t.Run("test_germinate_"+tc.name, func(t *testing.T) {
			asserter := helper.Asserter{T: t}
			saveCWD := helper.SaveCWD()
			defer saveCWD()

			var stateMachine ClassicStateMachine
			stateMachine.commonFlags, stateMachine.stateMachineFlags = helper.InitCommonOpts()
			stateMachine.parent = &stateMachine

			// need workdir set up for this
			err := stateMachine.makeTemporaryDirectories()
			asserter.AssertErrNil(err, true)

			hostArch := getHostArch()
			hostSuite := getHostSuite()
			imageDef := ImageDefinition{
				Architecture: hostArch,
				Series:       hostSuite,
				Rootfs: &RootfsType{
					Flavor: tc.flavor,
					Mirror: "http://archive.ubuntu.com/ubuntu/",
					Seed: &SeedType{
						SeedURLs:   tc.seedURLs,
						SeedBranch: hostSuite,
						Names:      tc.seedNames,
						Vcs:        tc.vcs,
					},
				},
			}

			stateMachine.ImageDef = imageDef

			err = stateMachine.germinate()
			asserter.AssertErrNil(err, true)

			// spot check some packages that should remain seeded for a long time
			for _, expectedPackage := range tc.expectedPackages {
				found := false
				for _, seedPackage := range stateMachine.Packages {
					if expectedPackage == seedPackage {
						found = true
					}
				}
				if !found {
					t.Errorf("Expected to find %s in list of packages: %v",
						expectedPackage, stateMachine.Packages)
				}
			}
			// spot check some snaps that should remain seeded for a long time
			for _, expectedSnap := range tc.expectedSnaps {
				found := false
				for _, seedSnap := range stateMachine.Snaps {
					snapName := strings.Split(seedSnap, "=")[0]
					if expectedSnap == snapName {
						found = true
					}
				}
				if !found {
					t.Errorf("Expected to find %s in list of snaps: %v",
						expectedSnap, stateMachine.Snaps)
				}
			}

			os.RemoveAll(stateMachine.stateMachineFlags.WorkDir)
		})
	}
}

// TestFailedGerminate mocks function calls to test
// failure cases in the germinate state
func TestFailedGerminate(t *testing.T) {
	t.Run("test_failed_germinate", func(t *testing.T) {
		asserter := helper.Asserter{T: t}
		saveCWD := helper.SaveCWD()
		defer saveCWD()

		var stateMachine ClassicStateMachine
		stateMachine.commonFlags, stateMachine.stateMachineFlags = helper.InitCommonOpts()
		stateMachine.parent = &stateMachine

		// need workdir set up for this
		err := stateMachine.makeTemporaryDirectories()
		asserter.AssertErrNil(err, true)

		// create a valid imageDefinition
		hostArch := getHostArch()
		hostSuite := getHostSuite()
		imageDef := ImageDefinition{
			Architecture: hostArch,
			Series:       hostSuite,
			Rootfs: &RootfsType{
				Flavor: "ubuntu",
				Mirror: "http://archive.ubuntu.com/ubuntu/",
				Seed: &SeedType{
					SeedURLs:   []string{"git://git.launchpad.net/~ubuntu-core-dev/ubuntu-seeds/+git/"},
					SeedBranch: hostSuite,
					Names:      []string{"server", "minimal", "standard", "cloud-image"},
					Vcs:        true,
				},
			},
		}
		stateMachine.ImageDef = imageDef

		// mock os.Mkdir
		osMkdir = mockMkdir
		defer func() {
			osMkdir = os.Mkdir
		}()
		err = stateMachine.germinate()
		asserter.AssertErrContains(err, "Error creating germinate directory")
		osMkdir = os.Mkdir

		// Setup the exec.Command mock
		testCaseName = "TestFailedGerminate"
		execCommand = fakeExecCommand
		defer func() {
			execCommand = exec.Command
		}()
		err = stateMachine.germinate()
		asserter.AssertErrContains(err, "Error running germinate command")
		execCommand = exec.Command

		// mock os.Open
		osOpen = mockOpen
		defer func() {
			osOpen = os.Open
		}()
		err = stateMachine.germinate()
		asserter.AssertErrContains(err, "Error opening seed file")
		osOpen = os.Open

		os.RemoveAll(stateMachine.stateMachineFlags.WorkDir)
	})
}

// TestBuildGadgetTree tests the successful build of a gadget tree
func TestBuildGadgetTree(t *testing.T) {
	t.Run("test_build_gadget_tree", func(t *testing.T) {
		asserter := helper.Asserter{T: t}
		saveCWD := helper.SaveCWD()
		defer saveCWD()

		var stateMachine ClassicStateMachine
		stateMachine.commonFlags, stateMachine.stateMachineFlags = helper.InitCommonOpts()
		stateMachine.parent = &stateMachine

		// need workdir set up for this
		err := stateMachine.makeTemporaryDirectories()
		asserter.AssertErrNil(err, true)

		// test the directory method
		wd, _ := os.Getwd()
		sourcePath := filepath.Join(wd, "testdata", "gadget_source")
		sourcePath = "file://" + sourcePath
		imageDef := ImageDefinition{
			Gadget: &GadgetType{
				GadgetURL:  sourcePath,
				GadgetType: "directory",
			},
		}

		stateMachine.ImageDef = imageDef

		err = stateMachine.buildGadgetTree()
		asserter.AssertErrNil(err, true)

		// test the git methdo
		imageDef = ImageDefinition{
			Gadget: &GadgetType{
				GadgetURL:    "https://github.com/snapcore/pc-amd64-gadget",
				GadgetType:   "git",
				GadgetBranch: "20",
			},
		}

		stateMachine.ImageDef = imageDef

		err = stateMachine.buildGadgetTree()
		asserter.AssertErrNil(err, true)

		os.RemoveAll(stateMachine.stateMachineFlags.WorkDir)
	})
}

// TestFailedBuildGadgetTree tests failures in the  buildGadgetTree function
func TestFailedBuildGadgetTree(t *testing.T) {
	t.Run("test_failed_build_gadget_tree", func(t *testing.T) {
		asserter := helper.Asserter{T: t}
		saveCWD := helper.SaveCWD()
		defer saveCWD()

		var stateMachine ClassicStateMachine
		stateMachine.commonFlags, stateMachine.stateMachineFlags = helper.InitCommonOpts()
		stateMachine.parent = &stateMachine

		// need workdir set up for this
		err := stateMachine.makeTemporaryDirectories()
		asserter.AssertErrNil(err, true)

		// mock os.MkdirAll
		osMkdir = mockMkdir
		defer func() {
			osMkdir = os.Mkdir
		}()
		err = stateMachine.buildGadgetTree()
		asserter.AssertErrContains(err, "Error creating scratch/gadget")
		osMkdir = os.Mkdir

		// try to clone a repo that doesn't exist
		imageDef := ImageDefinition{
			Gadget: &GadgetType{
				GadgetURL:  "http://fakerepo.git",
				GadgetType: "git",
			},
		}
		stateMachine.ImageDef = imageDef

		err = stateMachine.buildGadgetTree()
		asserter.AssertErrContains(err, "Error cloning gadget repository")

		// try to copy a file that doesn't exist
		imageDef = ImageDefinition{
			Gadget: &GadgetType{
				GadgetURL:  "file:///fake/file/that/does/not/exist",
				GadgetType: "directory",
			},
		}
		stateMachine.ImageDef = imageDef

		err = stateMachine.buildGadgetTree()
		asserter.AssertErrContains(err, "Error copying gadget source")

		// run a "make" command that will fail by mocking exec.Command
		testCaseName = "TestFailedBuildGadgetTree"
		execCommand = fakeExecCommand
		defer func() {
			execCommand = exec.Command
		}()
		wd, _ := os.Getwd()
		sourcePath := filepath.Join(wd, "testdata", "gadget_source")
		sourcePath = "file://" + sourcePath
		imageDef = ImageDefinition{
			Gadget: &GadgetType{
				GadgetURL:  sourcePath,
				GadgetType: "directory",
			},
		}
		stateMachine.ImageDef = imageDef

		err = stateMachine.buildGadgetTree()
		asserter.AssertErrContains(err, "Error running \"make\" in gadget source")

		os.RemoveAll(stateMachine.stateMachineFlags.WorkDir)
	})
}

// TestCreateChroot runs the createChroot step and spot checks that some
// expected files in the chroot exist
func TestCreateChroot(t *testing.T) {
	t.Run("test_create_chroot", func(t *testing.T) {
		asserter := helper.Asserter{T: t}
		saveCWD := helper.SaveCWD()
		defer saveCWD()

		var stateMachine ClassicStateMachine
		stateMachine.commonFlags, stateMachine.stateMachineFlags = helper.InitCommonOpts()
		stateMachine.parent = &stateMachine
		stateMachine.ImageDef = ImageDefinition{
			Architecture: getHostArch(),
			Series:       getHostSuite(),
			Rootfs: &RootfsType{
				Pocket: "proposed",
			},
		}

		// need workdir set up for this
		err := stateMachine.makeTemporaryDirectories()
		asserter.AssertErrNil(err, true)

		err = stateMachine.createChroot()
		asserter.AssertErrNil(err, true)

		expectedFiles := []string{
			"etc",
			"home",
			"boot",
			"var",
		}
		for _, expectedFile := range expectedFiles {
			fullPath := filepath.Join(stateMachine.tempDirs.chroot, expectedFile)
			_, err := os.Stat(fullPath)
			if err != nil {
				if os.IsNotExist(err) {
					t.Errorf("File \"%s\" should exist, but does not", fullPath)
				}
			}
		}

<<<<<<< HEAD
		os.RemoveAll(stateMachine.stateMachineFlags.WorkDir)
=======
		// check that security, updates, and proposed were added to /etc/apt/sources.list
		sourcesList := filepath.Join(stateMachine.tempDirs.chroot, "etc", "apt", "sources.list")
		sourcesListData, err := os.ReadFile(sourcesList)
		asserter.AssertErrNil(err, true)

		pockets := []string{
			fmt.Sprintf("%s-updates", stateMachine.ImageDef.Series),
			fmt.Sprintf("%s-security", stateMachine.ImageDef.Series),
			fmt.Sprintf("%s-proposed", stateMachine.ImageDef.Series),
		}

		for _, pocket := range pockets {
			if !strings.Contains(string(sourcesListData), pocket) {
				t.Errorf("%s is not present in /etc/apt/sources.list", pocket)
			}
		}
>>>>>>> b116561b
	})
}

// TestFailedCreateChroot tests failure cases in createChroot
func TestFailedCreateChroot(t *testing.T) {
	t.Run("test_failed_create_chroot", func(t *testing.T) {
		asserter := helper.Asserter{T: t}
		saveCWD := helper.SaveCWD()
		defer saveCWD()

		var stateMachine ClassicStateMachine
		stateMachine.commonFlags, stateMachine.stateMachineFlags = helper.InitCommonOpts()
		stateMachine.parent = &stateMachine
		stateMachine.ImageDef = ImageDefinition{
			Architecture: getHostArch(),
			Series:       getHostSuite(),
			Rootfs:       &RootfsType{},
		}

		// need workdir set up for this
		err := stateMachine.makeTemporaryDirectories()
		asserter.AssertErrNil(err, true)

		// mock os.Mkdir
		osMkdir = mockMkdir
		defer func() {
			osMkdir = os.Mkdir
		}()
		err = stateMachine.createChroot()
		asserter.AssertErrContains(err, "Failed to create chroot")
		osMkdir = os.Mkdir

		// Setup the exec.Command mock
		testCaseName = "TestFailedCreateChroot"
		execCommand = fakeExecCommand
		defer func() {
			execCommand = exec.Command
		}()
		err = stateMachine.createChroot()
		asserter.AssertErrContains(err, "Error running debootstrap command")
		execCommand = exec.Command

		os.RemoveAll(stateMachine.stateMachineFlags.WorkDir)
	})
}

// TestFailedInstallPackages tests failure cases in installPackages
func TestFailedInstallPackages(t *testing.T) {
	t.Run("test_failed_install_packages", func(t *testing.T) {
		asserter := helper.Asserter{T: t}
		saveCWD := helper.SaveCWD()
		defer saveCWD()

		var stateMachine ClassicStateMachine
		stateMachine.commonFlags, stateMachine.stateMachineFlags = helper.InitCommonOpts()
		stateMachine.parent = &stateMachine
		stateMachine.ImageDef = ImageDefinition{
			Architecture: getHostArch(),
			Series:       getHostSuite(),
			Rootfs:       &RootfsType{},
			Customization: &CustomizationType{
				ExtraPackages: []*PackageType{
					{
						PackageName: "test1",
					},
				},
			},
		}

		// Setup the exec.Command mock
		testCaseName = "TestFailedInstallPackages"
		execCommand = fakeExecCommand
		defer func() {
			execCommand = exec.Command
		}()
		err := stateMachine.installPackages()
		asserter.AssertErrContains(err, "Error running command")
		execCommand = exec.Command

		os.RemoveAll(stateMachine.stateMachineFlags.WorkDir)
	})
}

// TestFailedAddExtraPPAs tests failure cases in addExtraPPAs
func TestFailedAddExtraPPAs(t *testing.T) {
	t.Run("test_failed_add_extra_ppas", func(t *testing.T) {
		asserter := helper.Asserter{T: t}
		saveCWD := helper.SaveCWD()
		defer saveCWD()

		validPPA := &PPAType{
			PPAName: "canonical-foundations/ubuntu-image",
		}
		invalidPPA := &PPAType{
			PPAName:     "canonical-foundations/ubuntu-image",
			Fingerprint: "TEST FINGERPRINT",
		}
		var stateMachine ClassicStateMachine
		stateMachine.commonFlags, stateMachine.stateMachineFlags = helper.InitCommonOpts()
		stateMachine.parent = &stateMachine
		stateMachine.ImageDef = ImageDefinition{
			Architecture: getHostArch(),
			Series:       getHostSuite(),
			Rootfs:       &RootfsType{},
			Customization: &CustomizationType{
				ExtraPPAs: []*PPAType{
					validPPA,
				},
			},
		}

		// need workdir set up for this
		err := stateMachine.makeTemporaryDirectories()
		asserter.AssertErrNil(err, true)

		// create the /etc/apt/ dir in workdir
		os.MkdirAll(filepath.Join(stateMachine.tempDirs.chroot, "etc", "apt", "trusted.gpg.d"), 0755)

		// mock os.Mkdir
		osMkdir = mockMkdir
		defer func() {
			osMkdir = os.Mkdir
		}()
		err = stateMachine.addExtraPPAs()
		asserter.AssertErrContains(err, "Failed to create apt sources.list.d")
		osMkdir = os.Mkdir

		// mock os.MkdirTemp
		osMkdirTemp = mockMkdirTemp
		defer func() {
			osMkdirTemp = os.MkdirTemp
		}()
		err = stateMachine.addExtraPPAs()
		asserter.AssertErrContains(err, "Error creating temp dir for gpg")
		osMkdirTemp = os.MkdirTemp

		// mock os.OpenFile
		osOpenFile = mockOpenFile
		defer func() {
			osOpenFile = os.OpenFile
		}()
		err = stateMachine.addExtraPPAs()
		asserter.AssertErrContains(err, "Error creating")
		osOpenFile = os.OpenFile

		// Use an invalid PPA to trigger a failure in importPPAKeys
		stateMachine.ImageDef.Customization.ExtraPPAs = []*PPAType{invalidPPA}
		err = stateMachine.addExtraPPAs()
		asserter.AssertErrContains(err, "Error retrieving signing key")
		stateMachine.ImageDef.Customization.ExtraPPAs = []*PPAType{validPPA}

		// mock os.RemoveAll
		osRemoveAll = mockRemoveAll
		defer func() {
			osRemoveAll = os.RemoveAll
		}()
		err = stateMachine.addExtraPPAs()
		asserter.AssertErrContains(err, "Error removing temporary gpg directory")
		osRemoveAll = os.RemoveAll

		os.RemoveAll(stateMachine.stateMachineFlags.WorkDir)
	})
}<|MERGE_RESOLUTION|>--- conflicted
+++ resolved
@@ -1290,9 +1290,6 @@
 			}
 		}
 
-<<<<<<< HEAD
-		os.RemoveAll(stateMachine.stateMachineFlags.WorkDir)
-=======
 		// check that security, updates, and proposed were added to /etc/apt/sources.list
 		sourcesList := filepath.Join(stateMachine.tempDirs.chroot, "etc", "apt", "sources.list")
 		sourcesListData, err := os.ReadFile(sourcesList)
@@ -1309,7 +1306,7 @@
 				t.Errorf("%s is not present in /etc/apt/sources.list", pocket)
 			}
 		}
->>>>>>> b116561b
+		os.RemoveAll(stateMachine.stateMachineFlags.WorkDir)
 	})
 }
 
