--- conflicted
+++ resolved
@@ -430,11 +430,11 @@
 
 // TestCustomizeCloudInit unit tests the customizeCloudInit function
 func TestCustomizeCloudInit(t *testing.T) {
-	cloudInitConfigs := []CloudInitType{
+	cloudInitConfigs := []imagedefinition.CloudInit{
 		{
 			MetaData:      "foo: bar",
 			NetworkConfig: "foobar: foobar",
-			UserData: &[]UserDataType{
+			UserData: &[]imagedefinition.UserData{
 				{UserName: "ubuntu", UserPassword: "ubuntu"},
 				{UserName: "john", UserPassword: "password"},
 			},
@@ -446,10 +446,10 @@
 		},
 		{
 			NetworkConfig: "foobar: foobar",
-			UserData:      &[]UserDataType{},
+			UserData:      &[]imagedefinition.UserData{},
 		},
 		{
-			UserData: &[]UserDataType{
+			UserData: &[]imagedefinition.UserData{
 				{UserName: "ubuntu", UserPassword: "ubuntu"},
 				{UserName: "john", UserPassword: "password"},
 			},
@@ -476,7 +476,7 @@
 			// this directory is expected to be present as it is installed by cloud-init
 			os.MkdirAll(path.Join(tmpDir, "etc/cloud/cloud.cfg.d"), 0777)
 
-			stateMachine.ImageDef.Customization = &CustomizationType{
+			stateMachine.ImageDef.Customization = &imagedefinition.Customization{
 				CloudInit: &cloudInitConfig,
 			}
 
@@ -521,7 +521,7 @@
 				userDataFileContent, err := ioutil.ReadAll(userDataFile)
 				asserter.AssertErrNil(err, false)
 
-				userDataOut := make([]UserDataType, 0)
+				userDataOut := make([]imagedefinition.UserData, 0)
 				err = yaml.Unmarshal(userDataFileContent, &userDataOut)
 				asserter.AssertErrNil(err, false)
 
@@ -555,11 +555,11 @@
 	defer os.RemoveAll(tmpDir)
 	stateMachine.tempDirs.chroot = tmpDir
 
-	stateMachine.ImageDef.Customization = &CustomizationType{
-		CloudInit: &CloudInitType{
+	stateMachine.ImageDef.Customization = &imagedefinition.Customization{
+		CloudInit: &imagedefinition.CloudInit{
 			MetaData:      "foo: bar",
 			NetworkConfig: "foobar: foobar",
-			UserData: &[]UserDataType{
+			UserData: &[]imagedefinition.UserData{
 				{UserName: "ubuntu", UserPassword: "ubuntu"},
 				{UserName: "john", UserPassword: "password"},
 			},
@@ -815,12 +815,8 @@
 		stateMachine.commonFlags, stateMachine.stateMachineFlags = helper.InitCommonOpts()
 		stateMachine.parent = &stateMachine
 		stateMachine.Snaps = []string{"lxd"}
-<<<<<<< HEAD
+		stateMachine.commonFlags.Channel = "stable"
 		stateMachine.ImageDef = imagedefinition.ImageDefinition{
-=======
-		stateMachine.commonFlags.Channel = "stable"
-		stateMachine.ImageDef = ImageDefinition{
->>>>>>> 8aa3a2cf
 			Architecture: getHostArch(),
 			Customization: &imagedefinition.Customization{
 				ExtraSnaps: []*imagedefinition.Snap{
@@ -972,12 +968,7 @@
 		var stateMachine ClassicStateMachine
 		stateMachine.commonFlags, stateMachine.stateMachineFlags = helper.InitCommonOpts()
 		stateMachine.parent = &stateMachine
-<<<<<<< HEAD
-		stateMachine.commonFlags.CloudInit = filepath.Join("testdata", "user-data")
 		stateMachine.ImageDef = imagedefinition.ImageDefinition{
-=======
-		stateMachine.ImageDef = ImageDefinition{
->>>>>>> 8aa3a2cf
 			Architecture: getHostArch(),
 			Series:       getHostSuite(),
 			Rootfs: &imagedefinition.Rootfs{
