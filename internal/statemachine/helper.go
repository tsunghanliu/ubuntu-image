package statemachine

import (
	"bytes"
	"encoding/binary"
	"fmt"
	"math"
	"os"
	"os/exec"
	"path/filepath"
	"strconv"
	"strings"

	"github.com/canonical/ubuntu-image/internal/helper"
	"github.com/diskfs/go-diskfs/disk"
	"github.com/diskfs/go-diskfs/partition"
	"github.com/diskfs/go-diskfs/partition/gpt"
	"github.com/diskfs/go-diskfs/partition/mbr"
	"github.com/go-git/go-git/v5"
	"github.com/go-git/go-git/v5/plumbing"
	"github.com/snapcore/snapd/gadget"
	"github.com/snapcore/snapd/gadget/quantity"
	"github.com/snapcore/snapd/seed"
	"github.com/snapcore/snapd/timings"
)

// validateInput ensures that command line flags for the state machine are valid. These
// flags are applicable to all image types
func (stateMachine *StateMachine) validateInput() error {
	// Validate command line options
	if stateMachine.stateMachineFlags.Thru != "" && stateMachine.stateMachineFlags.Until != "" {
		return fmt.Errorf("cannot specify both --until and --thru")
	}
	if stateMachine.stateMachineFlags.WorkDir == "" && stateMachine.stateMachineFlags.Resume {
		return fmt.Errorf("must specify workdir when using --resume flag")
	}

	// if --until or --thru was given, make sure the specified state exists
	var searchState string
	var stateFound bool = false
	if stateMachine.stateMachineFlags.Until != "" {
		searchState = stateMachine.stateMachineFlags.Until
	}
	if stateMachine.stateMachineFlags.Thru != "" {
		searchState = stateMachine.stateMachineFlags.Thru
	}

	if searchState != "" {
		for _, state := range stateMachine.states {
			if state.name == searchState {
				stateFound = true
				break
			}
		}
		if !stateFound {
			return fmt.Errorf("state %s is not a valid state name", searchState)
		}
	}

	return nil
}

// cleanup cleans the workdir. For now this is just deleting the temporary directory if necessary
// but will have more functionality added to it later
func (stateMachine *StateMachine) cleanup() error {
	if stateMachine.cleanWorkDir {
		if err := osRemoveAll(stateMachine.stateMachineFlags.WorkDir); err != nil {
			return fmt.Errorf("Error cleaning up workDir: %s", err.Error())
		}
	}
	return nil
}

// runHooks reads through the --hooks-directory flags and calls a helper function to execute the scripts
func (stateMachine *StateMachine) runHooks(hookName, envKey, envVal string) error {
	os.Setenv(envKey, envVal)
	for _, hooksDir := range stateMachine.commonFlags.HooksDirectories {
		hooksDirectoryd := filepath.Join(hooksDir, hookName+".d")
		hookScripts, err := ioutilReadDir(hooksDirectoryd)

		// It's okay for hooks-directory.d to not exist, but if it does exist run all the scripts in it
		if err != nil && !os.IsNotExist(err) {
			return fmt.Errorf("Error reading hooks directory: %s", err.Error())
		}

		for _, hookScript := range hookScripts {
			hookScriptPath := filepath.Join(hooksDirectoryd, hookScript.Name())
			if stateMachine.commonFlags.Debug {
				fmt.Printf("Running hook script: %s\n", hookScriptPath)
			}
			if err := helper.RunScript(hookScriptPath); err != nil {
				return fmt.Errorf("Error running hook %s: %s", hookScriptPath, err.Error())
			}
		}

		// if hookName exists in the hook directory, run it
		hookScript := filepath.Join(hooksDir, hookName)
		_, err = os.Stat(hookScript)
		if err == nil {
			if stateMachine.commonFlags.Debug {
				fmt.Printf("Running hook script: %s\n", hookScript)
			}
			if err := helper.RunScript(hookScript); err != nil {
				return fmt.Errorf("Error running hook %s: %s", hookScript, err.Error())
			}
		}
	}
	return nil
}

// handleLkBootloader handles the special "lk" bootloader case where some extra
// files need to be added to the bootfs
func (stateMachine *StateMachine) handleLkBootloader(volume *gadget.Volume) error {
	if volume.Bootloader != "lk" {
		return nil
	}
	// For the LK bootloader we need to copy boot.img and snapbootsel.bin to
	// the gadget folder so they can be used as partition content. The first
	// one comes from the kernel snap, while the second one is modified by
	// the prepare_image step to set the right core and kernel for the kernel
	// command line.
	bootDir := filepath.Join(stateMachine.tempDirs.unpack,
		"image", "boot", "lk")
	gadgetDir := filepath.Join(stateMachine.tempDirs.unpack, "gadget")
	if _, err := os.Stat(bootDir); err != nil {
		return fmt.Errorf("got lk bootloader but directory %s does not exist", bootDir)
	}
	err := osMkdir(gadgetDir, 0755)
	if err != nil && !os.IsExist(err) {
		return fmt.Errorf("Failed to create gadget dir: %s", err.Error())
	}
	files, err := ioutilReadDir(bootDir)
	if err != nil {
		return fmt.Errorf("Error reading lk bootloader dir: %s", err.Error())
	}
	for _, lkFile := range files {
		srcFile := filepath.Join(bootDir, lkFile.Name())
		if err := osutilCopySpecialFile(srcFile, gadgetDir); err != nil {
			return fmt.Errorf("Error copying lk bootloader dir: %s", err.Error())
		}
	}
	return nil
}

// shouldSkipStructure returns whether a structure should be skipped during certain processing
func shouldSkipStructure(structure gadget.VolumeStructure, isSeeded bool) bool {
	if isSeeded &&
		(structure.Role == gadget.SystemBoot ||
			structure.Role == gadget.SystemData ||
			structure.Role == gadget.SystemSave ||
			structure.Label == gadget.SystemBoot) {
		return true
	}
	return false
}

// copyStructureContent handles copying raw blobs or creating formatted filesystems
func (stateMachine *StateMachine) copyStructureContent(volume *gadget.Volume,
	structure gadget.VolumeStructure, structureNumber int,
	contentRoot, partImg string) error {
	if structure.Filesystem == "" {
		// copy the contents to the new location
		// first zero it out. Structures without filesystem specified in the gadget
		// yaml must have the size specified, so the bs= argument below is valid
		ddArgs := []string{"if=/dev/zero", "of=" + partImg, "count=0",
			"bs=" + strconv.FormatUint(uint64(structure.Size), 10),
			"seek=1"}
		if err := helperCopyBlob(ddArgs); err != nil {
			return fmt.Errorf("Error zeroing partition: %s",
				err.Error())
		}
		var runningOffset quantity.Offset = 0
		for _, content := range structure.Content {
			if content.Offset != nil {
				runningOffset = *content.Offset
			}
			// now copy the raw content file specified in gadget.yaml
			inFile := filepath.Join(stateMachine.tempDirs.unpack,
				"gadget", content.Image)
			ddArgs = []string{"if=" + inFile, "of=" + partImg, "bs=" + mockableBlockSize,
				"seek=" + strconv.FormatUint(uint64(runningOffset), 10),
				"conv=sparse,notrunc"}
			if err := helperCopyBlob(ddArgs); err != nil {
				return fmt.Errorf("Error copying image blob: %s",
					err.Error())
			}
			runningOffset += quantity.Offset(content.Size)
		}
	} else {
		var blockSize quantity.Size
		if structure.Role == gadget.SystemData || structure.Role == gadget.SystemSeed {
			// system-data and system-seed structures are not required to have
			// an explicit size set in the yaml file
			if structure.Size < stateMachine.RootfsSize {
				fmt.Printf("WARNING: rootfs structure size %s smaller "+
					"than actual rootfs contents %s\n",
					structure.Size.IECString(),
					stateMachine.RootfsSize.IECString())
				blockSize = stateMachine.RootfsSize
				structure.Size = stateMachine.RootfsSize
				volume.Structure[structureNumber] = structure
			} else {
				blockSize = structure.Size
			}
		} else {
			blockSize = structure.Size
		}
		if structure.Role == gadget.SystemData {
			os.Create(partImg)
			os.Truncate(partImg, int64(stateMachine.RootfsSize))
		} else {
			// zero out the .img file
			ddArgs := []string{"if=/dev/zero", "of=" + partImg, "count=0",
				"bs=" + strconv.FormatUint(uint64(blockSize), 10), "seek=1"}
			if err := helperCopyBlob(ddArgs); err != nil {
				return fmt.Errorf("Error zeroing image file %s: %s",
					partImg, err.Error())
			}
		}
		// use mkfs functions from snapd to create the filesystems
		if structure.Content == nil {
			err := mkfsMake(structure.Filesystem, partImg, structure.Label,
				structure.Size, stateMachine.SectorSize)
			if err != nil {
				return fmt.Errorf("Error running mkfs: %s", err.Error())
			}
		} else {
			err := mkfsMakeWithContent(structure.Filesystem, partImg, structure.Label,
				contentRoot, structure.Size, stateMachine.SectorSize)
			if err != nil {
				return fmt.Errorf("Error running mkfs with content: %s", err.Error())
			}
		}
	}
	return nil
}

// handleSecureBoot handles a special case where files need to be moved from /boot/ to
// /EFI/ubuntu/ so that SecureBoot can still be used
func (stateMachine *StateMachine) handleSecureBoot(volume *gadget.Volume, targetDir string) error {
	var bootDir, ubuntuDir string
	if volume.Bootloader == "u-boot" {
		bootDir = filepath.Join(stateMachine.tempDirs.unpack,
			"image", "boot", "uboot")
		ubuntuDir = targetDir
	} else if volume.Bootloader == "piboot" {
		bootDir = filepath.Join(stateMachine.tempDirs.unpack,
			"image", "boot", "piboot")
		ubuntuDir = targetDir
	} else if volume.Bootloader == "grub" {
		bootDir = filepath.Join(stateMachine.tempDirs.unpack,
			"image", "boot", "grub")
		ubuntuDir = filepath.Join(targetDir, "EFI", "ubuntu")
	}

	if _, err := os.Stat(bootDir); err != nil {
		// this won't always exist, and that's fine
		return nil
	}

	// copy the files from bootDir to ubuntuDir
	if err := osMkdirAll(ubuntuDir, 0755); err != nil {
		return fmt.Errorf("Error creating ubuntu dir: %s", err.Error())
	}

	files, err := ioutilReadDir(bootDir)
	if err != nil {
		return fmt.Errorf("Error reading boot dir: %s", err.Error())
	}
	for _, bootFile := range files {
		srcFile := filepath.Join(bootDir, bootFile.Name())
		dstFile := filepath.Join(ubuntuDir, bootFile.Name())
		if err := osRename(srcFile, dstFile); err != nil {
			return fmt.Errorf("Error copying boot dir: %s", err.Error())
		}
	}

	return nil
}

// WriteSnapManifest generates a snap manifest based on the contents of the selected snapsDir
func WriteSnapManifest(snapsDir string, outputPath string) error {
	files, err := ioutilReadDir(snapsDir)
	if err != nil {
		// As per previous ubuntu-image manifest generation, we skip generating
		// manifests for non-existent/invalid paths
		return nil
	}

	manifest, err := osCreate(outputPath)
	if err != nil {
		return fmt.Errorf("Error creating manifest file: %s", err.Error())
	}
	defer manifest.Close()

	for _, file := range files {
		if strings.HasSuffix(file.Name(), ".snap") {
			split := strings.SplitN(file.Name(), "_", 2)
			fmt.Fprintf(manifest, "%s %s\n", split[0], split[1])
		}
	}
	return nil
}

// getHostArch uses dpkg to return the host architecture of the current system
func getHostArch() string {
	cmd := exec.Command("dpkg", "--print-architecture")
	outputBytes, _ := cmd.Output()
	return strings.TrimSpace(string(outputBytes))
}

// getHostSuite checks the release name of the host system to use as a default if --suite is not passed
func getHostSuite() string {
	cmd := exec.Command("lsb_release", "-c", "-s")
	outputBytes, _ := cmd.Output()
	return strings.TrimSpace(string(outputBytes))
}

// getQemuStaticForArch returns the name of the qemu binary for the specified arch
func getQemuStaticForArch(arch string) string {
	archs := map[string]string{
		"armhf":   "qemu-arm-static",
		"arm64":   "qemu-aarch64-static",
		"ppc64el": "qemu-ppc64le-static",
	}
	if static, exists := archs[arch]; exists {
		return static
	}
	return ""
}

// maxOffset returns the maximum of two quantity.Offset types
func maxOffset(offset1, offset2 quantity.Offset) quantity.Offset {
	if offset1 > offset2 {
		return offset1
	}
	return offset2
}

// createPartitionTable creates a disk image file and writes the partition table to it
func createPartitionTable(volumeName string, volume *gadget.Volume, sectorSize uint64, isSeeded bool) *partition.Table {
	var gptPartitions = make([]*gpt.Partition, 0)
	var mbrPartitions = make([]*mbr.Partition, 0)
	var partitionTable partition.Table

	for _, structure := range volume.Structure {
		if structure.Role == "mbr" || structure.Type == "bare" ||
			shouldSkipStructure(structure, isSeeded) {
			continue
		}

		var structureType string
		// Check for hybrid MBR/GPT
		if strings.Contains(structure.Type, ",") {
			types := strings.Split(structure.Type, ",")
			if volume.Schema == "gpt" {
				structureType = types[1]
			} else {
				structureType = types[0]
			}
		} else {
			structureType = structure.Type
		}

		if volume.Schema == "mbr" {
			bootable := false
			if structure.Role == gadget.SystemBoot || structure.Label == gadget.SystemBoot {
				bootable = true
			}
			// mbr.Type is a byte. snapd has already verified that this string
			// is exactly two chars, so we can parse those two chars to a byte
			partitionType, _ := strconv.ParseUint(structureType, 16, 8)
			mbrPartition := &mbr.Partition{
				Start:    uint32(math.Ceil(float64(*structure.Offset) / float64(sectorSize))),
				Size:     uint32(math.Ceil(float64(structure.Size) / float64(sectorSize))),
				Type:     mbr.Type(partitionType),
				Bootable: bootable,
			}
			mbrPartitions = append(mbrPartitions, mbrPartition)
		} else {
			var partitionName string
			if structure.Role == "system-data" && structure.Name == "" {
				partitionName = "writable"
			} else {
				partitionName = structure.Name
			}

			partitionType := gpt.Type(structureType)
			gptPartition := &gpt.Partition{
				Start: uint64(math.Ceil(float64(*structure.Offset) / float64(sectorSize))),
				Size:  uint64(structure.Size),
				Type:  partitionType,
				Name:  partitionName,
			}
			gptPartitions = append(gptPartitions, gptPartition)
		}
	}

	if volume.Schema == "mbr" {
		mbrTable := &mbr.Table{
			Partitions:         mbrPartitions,
			LogicalSectorSize:  int(sectorSize),
			PhysicalSectorSize: int(sectorSize),
		}
		partitionTable = mbrTable
	} else {
		gptTable := &gpt.Table{
			Partitions:         gptPartitions,
			LogicalSectorSize:  int(sectorSize),
			PhysicalSectorSize: int(sectorSize),
			ProtectiveMBR:      true,
		}
		partitionTable = gptTable
	}
	return &partitionTable
}

// calculateImageSize calculates the total sum of all partition sizes in an image
func (stateMachine *StateMachine) calculateImageSize() (quantity.Size, error) {
	if stateMachine.GadgetInfo == nil {
		return 0, fmt.Errorf("Cannot calculate image size before initializing GadgetInfo")
	}
	var imgSize quantity.Size = 0
	for _, volume := range stateMachine.GadgetInfo.Volumes {
		for _, structure := range volume.Structure {
			imgSize += structure.Size
		}
	}
	return imgSize, nil
}

// copyDataToImage runs dd commands to copy the raw data to the final image with appropriate offsets
func (stateMachine *StateMachine) copyDataToImage(volumeName string, volume *gadget.Volume, diskImg *disk.Disk) error {
	for structureNumber, structure := range volume.Structure {
		if shouldSkipStructure(structure, stateMachine.IsSeeded) {
			continue
		}
		sectorSize := diskImg.LogicalBlocksize
		// set up the arguments to dd the structures into an image
		partImg := filepath.Join(stateMachine.tempDirs.volumes, volumeName,
			"part"+strconv.Itoa(structureNumber)+".img")
		seek := strconv.FormatInt(int64(getStructureOffset(structure))/sectorSize, 10)
		count := strconv.FormatFloat(math.Ceil(float64(structure.Size)/float64(sectorSize)), 'f', 0, 64)
		ddArgs := []string{
			"if=" + partImg,
			"of=" + diskImg.File.Name(),
			"bs=" + strconv.FormatInt(sectorSize, 10),
			"seek=" + seek,
			"count=" + count,
			"conv=notrunc",
			"conv=sparse",
		}
		if err := helperCopyBlob(ddArgs); err != nil {
			return fmt.Errorf("Error writing disk image: %s",
				err.Error())
		}
	}
	return nil
}

// writeOffsetValues handles any OffsetWrite values present in the volume structures.
func writeOffsetValues(volume *gadget.Volume, imgName string, sectorSize, imgSize uint64) error {
	imgFile, err := osOpenFile(imgName, os.O_RDWR, 0755)
	if err != nil {
		return fmt.Errorf("Error opening image file to write offsets: %s", err.Error())
	}
	defer imgFile.Close()
	for _, structure := range volume.Structure {
		if structure.OffsetWrite != nil {
			offset := uint64(*structure.Offset) / sectorSize
			if imgSize-4 < offset {
				return fmt.Errorf("write offset beyond end of file")
			}
			offsetBytes := make([]byte, 4)
			binary.LittleEndian.PutUint32(offsetBytes, uint32(offset))
			_, err := imgFile.WriteAt(offsetBytes, int64(structure.OffsetWrite.Offset))
			if err != nil {
				return fmt.Errorf("Failed to write offset to disk at %d: %s",
					structure.OffsetWrite.Offset, err.Error())
			}
		}
	}
	return nil
}

// getStructureOffset returns 0 if structure.Offset is nil, otherwise the value stored there
func getStructureOffset(structure gadget.VolumeStructure) quantity.Offset {
	if structure.Offset == nil {
		return 0
	}
	return *structure.Offset
}

// generateUniqueDiskID returns a random 4-byte long disk ID, unique per the list of existing IDs
func generateUniqueDiskID(existing *[][]byte) ([]byte, error) {
	var retry bool
	randomBytes := make([]byte, 4)
	// we'll try 10 times, not to loop into infinity in case the RNG is broken (no entropy?)
	for i := 0; i < 10; i++ {
		retry = false
		_, err := randRead(randomBytes)
		if err != nil {
			retry = true
			continue
		}
		for _, id := range *existing {
			if bytes.Compare(randomBytes, id) == 0 {
				retry = true
				break
			}
		}

		if !retry {
			break
		}
	}
	if retry {
		// this means for some weird reason we didn't get an unique ID after many retries
		return nil, fmt.Errorf("Failed to generate unique disk ID. Random generator failure?")
	}
	*existing = append(*existing, randomBytes)
	return randomBytes, nil
}

// parseSnapsAndChannels converts the command line arguments to a format that is expected
// by snapd's image.Prepare()
func parseSnapsAndChannels(snaps []string) (snapNames []string, snapChannels map[string]string, err error) {
	snapNames = make([]string, len(snaps))
	snapChannels = make(map[string]string)
	for ii, snap := range snaps {
		if strings.Contains(snap, "=") {
			splitSnap := strings.Split(snap, "=")
			if len(splitSnap) != 2 {
				return snapNames, snapChannels,
					fmt.Errorf("Invalid syntax passed to --snap: %s. "+
						"Argument must be in the form --snap=name or "+
						"--snap=name=channel", snap)
			}
			snapNames[ii] = splitSnap[0]
			snapChannels[splitSnap[0]] = splitSnap[1]
		} else {
			snapNames[ii] = snap
		}
	}
	return snapNames, snapChannels, nil
}

// removePreseeding removes preseeded snaps from an existing rootfs and returns
// a slice of the snaps and their channels that were removed this way
func removePreseeding(rootfs string) (seededSnaps map[string]string, err error) {
	// seededSnaps maps the snap name and channel that was seeded
	seededSnaps = make(map[string]string)

	// open the seed and run LoadAssertions and LoadMeta to get a list of snaps
	snapdDir := filepath.Join(rootfs, "var", "lib", "snapd")
	seedDir := filepath.Join(snapdDir, "seed")
	preseed, err := seedOpen(seedDir, "")
	if err != nil {
		return seededSnaps, err
	}
	measurer := timings.New(nil)
	if err := preseed.LoadAssertions(nil, nil); err != nil {
		return seededSnaps, err
	}
	if err := preseed.LoadMeta(seed.AllModes, nil, measurer); err != nil {
		return seededSnaps, err
	}

	// iterate over the snaps in the seed and add them to the list
	preseed.Iter(func(sn *seed.Snap) error {
		seededSnaps[sn.SnapName()] = sn.Channel
		return nil
	})

	// now delete the preseeded snaps from the rootfs
	if err := osRemoveAll(snapdDir); err != nil {
		return seededSnaps, err
	}
	return seededSnaps, nil
}

<<<<<<< HEAD
// generateGerminateCmd creates the appropriate germinate command for the
// values configured in the image definition yaml file
func generateGerminateCmd(imageDefinition ImageDefinition) *exec.Cmd {
	// determine the value for the seed-dist in the form of <archive>.<series>
	seedDist := imageDefinition.Rootfs.Archive
	if imageDefinition.Rootfs.Seed.SeedBranch != "" {
		seedDist = seedDist + "." + imageDefinition.Rootfs.Seed.SeedBranch
	}

	var mirror string
	if imageDefinition.Architecture == "amd64" {
		mirror = "http://archive.ubuntu.com/ubuntu/"
	} else {
		mirror = "http://ports.ubuntu.com/ubuntu/"
	}

	var seedSource string
	vcs := false
	for _, seedURL := range imageDefinition.Rootfs.Seed.SeedURLs {
		seedSource = seedSource + seedURL + ","
		if strings.Contains(seedURL, "git") || strings.Contains(seedURL, "bazaar") {
			vcs = true
		}
	}

	germinateCmd := execCommand("germinate",
		"--arch", imageDefinition.Architecture,
		"--dist", imageDefinition.Series,
		"--seed-source", seedSource,
		"--seed-dist", seedDist,
		"--mirror", mirror,
		"--no-rdepends",
	)

	if vcs {
		germinateCmd.Args = append(germinateCmd.Args, "--vcs=auto")
	}

	if len(imageDefinition.Rootfs.Components) > 0 {
		var components string
		for _, component := range imageDefinition.Rootfs.Components {
			components = components + component + ","
		}
		germinateCmd.Args = append(germinateCmd.Args, "--components="+components)
	}

	return germinateCmd
=======
// cloneGitRepo takes options from the image definition and clones the git
// repo with the corresponding options
func cloneGitRepo(imageDefinition ImageDefinition, workDir string) error {
	// clone the repo
	cloneOptions := &git.CloneOptions{
		URL:          imageDefinition.Gadget.GadgetURL,
		SingleBranch: true,
	}
	if imageDefinition.Gadget.GadgetBranch != "" {
		cloneOptions.ReferenceName = plumbing.NewBranchReferenceName(imageDefinition.Gadget.GadgetBranch)
	}

	cloneOptions.Validate()

	_, err := git.PlainClone(workDir, false, cloneOptions)
	return err
>>>>>>> f862c3bf
}<|MERGE_RESOLUTION|>--- conflicted
+++ resolved
@@ -579,7 +579,6 @@
 	return seededSnaps, nil
 }
 
-<<<<<<< HEAD
 // generateGerminateCmd creates the appropriate germinate command for the
 // values configured in the image definition yaml file
 func generateGerminateCmd(imageDefinition ImageDefinition) *exec.Cmd {
@@ -627,7 +626,8 @@
 	}
 
 	return germinateCmd
-=======
+}
+
 // cloneGitRepo takes options from the image definition and clones the git
 // repo with the corresponding options
 func cloneGitRepo(imageDefinition ImageDefinition, workDir string) error {
@@ -644,5 +644,4 @@
 
 	_, err := git.PlainClone(workDir, false, cloneOptions)
 	return err
->>>>>>> f862c3bf
 }