package helper

import (
	"bytes"
	"fmt"
	"io"
	"os"
	"os/exec"
	"reflect"
	"strings"

	"github.com/canonical/ubuntu-image/internal/commands"
	"github.com/invopop/jsonschema"
	"github.com/snapcore/snapd/gadget/quantity"
	"github.com/xeipuuv/gojsonschema"
)

// CaptureStd returns an io.Reader to read what was printed, and teardown
func CaptureStd(toCap **os.File) (io.Reader, func(), error) {
	stdCap, stdCapW, err := os.Pipe()
	if err != nil {
		return nil, nil, err
	}
	oldStdCap := *toCap
	*toCap = stdCapW
	closed := false
	return stdCap, func() {
		// only teardown once
		if closed {
			return
		}
		*toCap = oldStdCap
		stdCapW.Close()
		closed = true
	}, nil
}

// InitCommonOpts initializes default common options for state machines.
// This is used for test scenarios to avoid nil pointer dereferences
func InitCommonOpts() (*commands.CommonOpts, *commands.StateMachineOpts) {
	commonOpts := new(commands.CommonOpts)
	// This is a workaround to set the default value for test cases. Normally
	// go-flags makes sure that the option has a sane value at all times, but
	// for tests we'd have to set it manually all the time.
	commonOpts.SectorSize = "512"
	return commonOpts, new(commands.StateMachineOpts)
}

// RunScript runs scripts from disk. Currently only used for hooks
func RunScript(hookScript string) error {
	hookScriptCmd := exec.Command(hookScript)
	hookScriptCmd.Env = os.Environ()
	hookScriptCmd.Stdout = os.Stdout
	hookScriptCmd.Stderr = os.Stderr
	if err := hookScriptCmd.Run(); err != nil {
		return fmt.Errorf("Error running hook script %s: %s", hookScript, err.Error())
	}
	return nil
}

// SaveCWD gets the current working directory and returns a function to go back to it
func SaveCWD() func() {
	wd, _ := os.Getwd()
	return func() {
		os.Chdir(wd)
	}
}

// Du recurses through a directory similar to du and adds all the sizes of files together
func Du(path string) (quantity.Size, error) {
	duCommand := *exec.Command("du", "-s", "-B1")
	duCommand.Args = append(duCommand.Args, path)

	duBytes, err := duCommand.Output()
	if err != nil {
		return quantity.Size(0), err
	}
	sizeString := strings.Split(string(duBytes), "\t")[0]
	size, err := quantity.ParseSize(sizeString)
	return size, err
}

// CopyBlob runs `dd` to copy a blob to an image file
func CopyBlob(ddArgs []string) error {
	ddCommand := *exec.Command("dd")
	ddCommand.Args = append(ddCommand.Args, ddArgs...)

	if err := ddCommand.Run(); err != nil {
		return fmt.Errorf("Command \"%s\" returned with %s", ddCommand.String(), err.Error())
	}
	return nil
}

<<<<<<< HEAD
// SetDefaults iterates through the keys in a struct and sets
// default values if one is specified with a struct tag of "default".
// Currently only default values of strings and bools are supported
func SetDefaults(needsDefaults interface{}) error {
	value := reflect.ValueOf(needsDefaults)
	if value.Kind() != reflect.Ptr {
		return fmt.Errorf("The argument to SetDefaults must be a pointer")
	}
	elem := value.Elem()
	for i := 0; i < elem.NumField(); i++ {
		field := elem.Field(i)
		// if we're dealing with a slice, iterate through
		// it and set the defaults for each struct pointer
		if field.Type().Kind() == reflect.Slice {
			for i := 0; i < field.Cap(); i++ {
				sliceElem := field.Index(i)
				if sliceElem.Kind() == reflect.Ptr && sliceElem.Elem().Kind() == reflect.Struct {
					SetDefaults(sliceElem.Interface())
				}
			}
		} else if field.Type().Kind() == reflect.Ptr {
			// otherwise if it's just a pointer, look for default types
			if field.Elem().Kind() == reflect.Struct {
				SetDefaults(field.Interface())
			}
		} else {
			tags := elem.Type().Field(i).Tag
			defaultValue, hasDefault := tags.Lookup("default")
			if hasDefault {
				indirectedField := reflect.Indirect(field)
				if indirectedField.CanSet() && field.IsZero() {
					varType := field.Type().Kind()
					switch varType {
					case reflect.String:
						field.SetString(defaultValue)
						break
					case reflect.Bool:
						if defaultValue == "true" {
							field.SetBool(true)
						} else {
							field.SetBool(false)
						}
						break
					default:
						return fmt.Errorf("Setting default value of type %s not supported",
							varType)
					}
				}
			}
		}
	}
	return nil
}

// CheckEmptyFields iterates through the image definition struct and
// checks for fields that are present but return IsZero == true.
// TODO: I've created a PR upstream in xeipuuv/gojsonschema
// https://github.com/xeipuuv/gojsonschema/pull/352
// if it gets merged this can be deleted
func CheckEmptyFields(Interface interface{}, result *gojsonschema.Result, schema *jsonschema.Schema) error {
	value := reflect.ValueOf(Interface)
	if value.Kind() != reflect.Ptr {
		return fmt.Errorf("The argument to CheckEmptyFields must be a pointer")
	}
	elem := value.Elem()
	for i := 0; i < elem.NumField(); i++ {
		field := elem.Field(i)
		// if we're dealing with a slice, iterate through
		// it and search for missing required fields in each
		// element of the slice
		if field.Type().Kind() == reflect.Slice {
			for i := 0; i < field.Cap(); i++ {
				sliceElem := field.Index(i)
				if sliceElem.Kind() == reflect.Ptr && sliceElem.Elem().Kind() == reflect.Struct {
					err := CheckEmptyFields(sliceElem.Interface(), result, schema)
					if err != nil {
						return err
					}
				}
			}
		} else if field.Type().Kind() == reflect.Ptr {
			// otherwise if it's just a pointer to a nested struct
			// search it for empty required fields
			if field.Elem().Kind() == reflect.Struct {
				err := CheckEmptyFields(field.Interface(), result, schema)
				if err != nil {
					return err
				}
			}
		} else {

			// check if the field is required and if it is present in the YAML file
			required := false
			tags := elem.Type().Field(i).Tag
			jsonTag, hasJSON := tags.Lookup("json")
			if hasJSON {
				if !strings.Contains(jsonTag, "omitempty") {
					required = true
				}
			}
			// also check for required values in the jsonschema
			for _, requiredField := range schema.Required {
				if elem.Type().Field(i).Name == requiredField {
					required = true
				}
			}
			if required {
				// this is a required field, check for zero values
				if reflect.Indirect(field).IsZero() {
					jsonContext := gojsonschema.NewJsonContext("image_definition", nil)
					errDetail := gojsonschema.ErrorDetails{
						"property": tags.Get("yaml"),
						"parent":   elem.Type().Name(),
					}
					result.AddError(
						newMissingFieldError(
							gojsonschema.NewJsonContext("missing_field", jsonContext),
							52,
							errDetail,
						),
						errDetail,
					)
				}
			}
		}
	}
	return nil
}

func newMissingFieldError(context *gojsonschema.JsonContext, value interface{}, details gojsonschema.ErrorDetails) *MissingFieldError {
	err := MissingFieldError{}
	err.SetContext(context)
	err.SetType("missing_field_error")
	err.SetValue(value)
	err.SetDescriptionFormat("Key \"{{.property}}\" is required in struct \"{{.parent}}\", but is not in the YAML file!")
	err.SetDetails(details)

	return &err
}

// MissingFieldError is used when the fields exist but are the zero value for their type
type MissingFieldError struct {
	gojsonschema.ResultErrorFields
}

// SliceHasElement searches for a string in a slice of strings and returns whether it
// is found
func SliceHasElement(haystack []string, needle string) bool {
	found := false
	for _, element := range haystack {
		if element == needle {
			found = true
		}
	}
	return found
}

// SetCommandOutput sets the output of a command to either use a multiwriter
// or behave as a normal command and store the output in a buffer
func SetCommandOutput(cmd *exec.Cmd, liveOutput bool) (cmdOutput *bytes.Buffer) {
	var cmdOutputBuffer bytes.Buffer
	cmdOutput = &cmdOutputBuffer
	cmd.Stdout = cmdOutput
	cmd.Stderr = cmdOutput
	if liveOutput {
		mwriter := io.MultiWriter(os.Stdout, cmdOutput)
		cmd.Stdout = mwriter
		cmd.Stderr = mwriter
	}
	return cmdOutput
=======
// SafeQuantitySubtraction subtracts quantities while checking for integer underflow
func SafeQuantitySubtraction(orig, subtract quantity.Size) quantity.Size {
	if subtract > orig {
		return 0
	}
	return orig - subtract
>>>>>>> 317b74d3
}<|MERGE_RESOLUTION|>--- conflicted
+++ resolved
@@ -91,7 +91,6 @@
 	return nil
 }
 
-<<<<<<< HEAD
 // SetDefaults iterates through the keys in a struct and sets
 // default values if one is specified with a struct tag of "default".
 // Currently only default values of strings and bools are supported
@@ -262,12 +261,12 @@
 		cmd.Stderr = mwriter
 	}
 	return cmdOutput
-=======
+}
+
 // SafeQuantitySubtraction subtracts quantities while checking for integer underflow
 func SafeQuantitySubtraction(orig, subtract quantity.Size) quantity.Size {
 	if subtract > orig {
 		return 0
 	}
 	return orig - subtract
->>>>>>> 317b74d3
 }